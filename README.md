--- conflicted
+++ resolved
@@ -144,22 +144,6 @@
   version     display gitleaks version
 
 Flags:
-<<<<<<< HEAD
-  -c, --config string          config file path
-                               order of precedence:
-                               1. --config/-c
-                               2. env var GITLEAKS_CONFIG
-                               3. (--source/-s)/.gitleaks.toml
-                               If none of the three options are used, then gitleaks will use the default config
-      --exit-code string       exit code when leaks have been encountered (default: 1)
-  -h, --help                   help for gitleaks
-  -l, --log-level string       log level (debug, info, warn, error, fatal) (default "info")
-      --redact                 redact secrets from logs and stdout
-  -f, --report-format string   output format (json, csv, junit, sarif)
-  -r, --report-path string     report file
-  -s, --source string          path to source (git repo, directory, file)
-  -v, --verbose                show verbose output from scan
-=======
   -b, --baseline-path string       path to baseline with issues that can be ignored
   -c, --config string              config file path
                                    order of precedence:
@@ -173,11 +157,10 @@
       --max-target-megabytes int   files larger than this will be skipped
       --no-banner                  suppress banner
       --redact                     redact secrets from logs and stdout
-  -f, --report-format string       output format (json, csv, sarif) (default "json")
+  -f, --report-format string       output format (json, csv, junit, sarif) (default "json")
   -r, --report-path string         report file
   -s, --source string              path to source (default: $PWD) (default ".")
   -v, --verbose                    show verbose output from scan
->>>>>>> 391d4d75
 
 Use "gitleaks [command] --help" for more information about a command.
 ```
