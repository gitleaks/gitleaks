package scan

import (
	"encoding/json"
	"fmt"
	"io/ioutil"
	"os"
	"runtime"
	"testing"

	"github.com/zricethezav/gitleaks/v7/config"
	"github.com/zricethezav/gitleaks/v7/options"
)

const testRepoBase = "../test_data/test_repos/"

func TestScan(t *testing.T) {
	err := moveDotGit("dotGit", ".git")
	if err != nil {
		t.Fatal(err)
	}
	defer moveDotGit(".git", "dotGit")
	tests := []struct {
		description string
		opts        options.Options
		wantPath    string
		wantErr     error
		wantScanErr error
		emptyRepo   bool
		wantEmpty   bool
	}{
		{
			description: "test local repo one aws leak",
			opts: options.Options{
				Path:         "../test_data/test_repos/test_repo_1",
				Report:       "../test_data/test_local_repo_one_aws_leak.json.got",
				ReportFormat: "json",
				Threads:      runtime.GOMAXPROCS(0),
			},
			wantPath: "../test_data/test_local_repo_one_aws_leak.json",
		},
		{
			description: "test local repo one aws leak threaded",
			opts: options.Options{
				Threads:      runtime.GOMAXPROCS(0),
				Path:         "../test_data/test_repos/test_repo_1",
				Report:       "../test_data/test_local_repo_one_aws_leak.json.got",
				ReportFormat: "json",
			},
			wantPath: "../test_data/test_local_repo_one_aws_leak.json",
		},
		{
			description: "test non existent repo",
			opts: options.Options{
				Path:         "../test_data/test_repos/no_repo_here",
				ReportFormat: "json",
			},
			wantErr:   fmt.Errorf("stat ../test_data/test_repos/no_repo_here: no such file or directory"),
			emptyRepo: true,
		},
		{
			description: "test local repo one aws leak allowlisted",
			opts: options.Options{
				Path:         "../test_data/test_repos/test_repo_1",
				ReportFormat: "json",
				ConfigPath:   "../test_data/test_configs/aws_key_allowlist_python_files.toml",
			},
			wantEmpty: true,
		},
		{
			description: "test local repo two leaks",
			opts: options.Options{
				Path:         "../test_data/test_repos/test_repo_2",
				Report:       "../test_data/test_local_repo_two_leaks.json.got",
				ReportFormat: "json",
			},
			wantPath: "../test_data/test_local_repo_two_leaks.json",
		},
		{
			description: "test local repo two leaks from Commit",
			opts: options.Options{
				Path:         "../test_data/test_repos/test_repo_2",
				Report:       "../test_data/test_local_repo_two_leaks_commit_from.json.got",
				ReportFormat: "json",
				CommitFrom:   "996865bb912f3bc45898a370a13aadb315014b55",
			},
			wantPath: "../test_data/test_local_repo_two_leaks_commit_from.json",
		},
		{
			description: "test local repo two leaks to Commit",
			opts: options.Options{
				Path:         "../test_data/test_repos/test_repo_2",
				Report:       "../test_data/test_local_repo_two_leaks_commit_to.json.got",
				ReportFormat: "json",
				CommitTo:     "996865bb912f3bc45898a370a13aadb315014b55",
			},
			wantPath: "../test_data/test_local_repo_two_leaks_commit_to.json",
		},
		{
			description: "test local repo two leaks to from Commit",
			opts: options.Options{
				Path:         "../test_data/test_repos/test_repo_2",
				Report:       "../test_data/test_local_repo_two_leaks_commit_to_from.json.got",
				ReportFormat: "json",
				CommitFrom:   "d8ac0b73aeeb45843319cdc5ce506516eb49bf7a",
				CommitTo:     "51f6dcf6b89b93f4075ba92c400b075631a6cc93",
			},
			wantPath: "../test_data/test_local_repo_two_leaks_commit_to_from.json",
		},
		{
			description: "test local repo two leaks list Commits",
			opts: options.Options{
				Path:         "../test_data/test_repos/test_repo_2",
				Report:       "../test_data/test_local_repo_two_leaks_commit_range.json.got",
				ReportFormat: "json",
				Commits:      "d8ac0b73aeeb45843319cdc5ce506516eb49bf7a,996865bb912f3bc45898a370a13aadb315014b55,17471a5fda722a9e423f1a0d3f0d267ea009d41c,51f6dcf6b89b93f4075ba92c400b075631a6cc93,b10b3e2cb320a8c211fda94c4567299d37de7776",
			},
			wantPath: "../test_data/test_local_repo_two_leaks_commit_range.json",
		},
		{
			description: "test local repo two leaks file list commits",
			opts: options.Options{
				Path:         "../test_data/test_repos/test_repo_2",
				Report:       "../test_data/test_local_repo_two_leaks_file_commit_range.json.got",
				ReportFormat: "json",
				CommitsFile:  "../test_data/test_options/test_local_repo_commits.txt",
				Threads:      runtime.GOMAXPROCS(0),
			},
			wantPath: "../test_data/test_local_repo_two_leaks_file_commit_range.json",
		},
		{
			description: "test local repo two leaks globally allowlisted",
			opts: options.Options{
				Path:         "../test_data/test_repos/test_repo_2",
				ConfigPath:   "../test_data/test_configs/aws_key_global_allowlist_file.toml",
				ReportFormat: "json",
			},
			wantEmpty: true,
		},
		{
			description: "test local repo two leaks allowlisted",
			opts: options.Options{
				Path:         "../test_data/test_repos/test_repo_2",
				ConfigPath:   "../test_data/test_configs/aws_key_allowlist_files.toml",
				ReportFormat: "json",
			},
			wantEmpty: true,
		},
		{
			description: "test local repo three leaks dev branch with reportGroup set",
			opts: options.Options{
				Path:         "../test_data/test_repos/test_repo_3",
				Report:       "../test_data/test_local_repo_three_leaks_with_report_groups.json.got",
				ConfigPath:   "../test_data/test_configs/aws_key_with_report_groups.toml",
				Branch:       "dev",
				ReportFormat: "json",
			},
			wantPath: "../test_data/test_local_repo_three_leaks_with_report_groups.json",
		},
		{
			description: "test local repo three leaks dev branch",
			opts: options.Options{
				Path:         "../test_data/test_repos/test_repo_3",
				Report:       "../test_data/test_local_repo_three_leaks.json.got",
				ConfigPath:   "../test_data/test_configs/aws_key.toml",
				Branch:       "dev",
				ReportFormat: "json",
			},
			wantPath: "../test_data/test_local_repo_three_leaks.json",
		},
		{
			description: "test local repo branch does not exist",
			opts: options.Options{
				Path:         "../test_data/test_repos/test_repo_3",
				Branch:       "nobranch",
				ReportFormat: "json",
			},
			wantScanErr: fmt.Errorf("could not find branch nobranch"),
		},
		{
			description: "test local repo one aws leak single Commit",
			opts: options.Options{
				Path:         "../test_data/test_repos/test_repo_1",
				Report:       "../test_data/test_local_repo_one_aws_leak_commit.json.got",
				Commit:       "6557c92612d3b35979bd426d429255b3bf9fab74",
				ReportFormat: "json",
			},
			wantPath: "../test_data/test_local_repo_one_aws_leak_commit.json",
		},
		{
			description: "test local repo one aws leak AND leak on python files",
			opts: options.Options{
				Path:         "../test_data/test_repos/test_repo_1",
				Report:       "../test_data/test_local_repo_one_aws_leak_and_file_leak.json.got",
				ConfigPath:   "../test_data/test_configs/aws_key_file_regex.toml",
				ReportFormat: "json",
			},
			wantPath: "../test_data/test_local_repo_one_aws_leak_and_file_leak.json",
		},
		{
			description: "test owner path",
			opts: options.Options{
				Path:         "../test_data/test_repos/",
				Report:       "../test_data/test_local_owner_aws_leak.json.got",
				ReportFormat: "json",
				Threads:      runtime.GOMAXPROCS(0),
			},
			wantPath: "../test_data/test_local_owner_aws_leak.json",
		},
		{
			description: "test owner path allowlist repo",
			opts: options.Options{
				Path:         "../test_data/test_repos/",
				Report:       "../test_data/test_local_owner_aws_leak_allowlist_repo.json.got",
				ReportFormat: "json",
				ConfigPath:   "../test_data/test_configs/aws_key_local_owner_allowlist_repo.toml",
			},
			wantPath: "../test_data/test_local_owner_aws_leak_allowlist_repo.json",
		},
		{
			description: "test entropy and regex",
			opts: options.Options{
				Path:         "../test_data/test_repos/test_repo_1",
				Report:       "../test_data/test_regex_entropy.json.got",
				ConfigPath:   "../test_data/test_configs/regex_entropy.toml",
				ReportFormat: "json",
				Threads:      runtime.GOMAXPROCS(0),
			},
			wantPath: "../test_data/test_regex_entropy.json",
		},
		{
			description: "test local repo four entropy alternative config",
			opts: options.Options{
				Path:           "../test_data/test_repos/test_repo_4",
				Report:         "../test_data/test_local_repo_four_alt_config_entropy.json.got",
				RepoConfigPath: "gitleaks.toml",
				ReportFormat:   "json",
			},
			wantPath: "../test_data/test_local_repo_four_alt_config_entropy.json",
		},
		{
			description: "test local repo four entropy alternative config",
			opts: options.Options{
				Path:         "../test_data/test_repos/test_repo_1",
				Report:       "../test_data/test_regex_allowlist.json.got",
				ConfigPath:   "../test_data/test_configs/aws_key_aws_allowlisted.toml",
				ReportFormat: "json",
			},
			wantEmpty: true,
		},
		{
			description: "test owner path depth=2",
			opts: options.Options{
				Path:         "../test_data/test_repos/",
				Report:       "../test_data/test_local_owner_aws_leak_depth_2.json.got",
				ReportFormat: "json",
				Depth:        2,
			},
			wantPath: "../test_data/test_local_owner_aws_leak_depth_2.json",
		},
		{
			description: "test local repo five files at Commit",
			opts: options.Options{
				Path:          "../test_data/test_repos/test_repo_5",
				Report:        "../test_data/test_local_repo_five_files_at_commit.json.got",
				FilesAtCommit: "a4c9fb737d5552fd96fce5cc7eedb23353ba9ed0",
				ReportFormat:  "json",
			},
			wantPath: "../test_data/test_local_repo_five_files_at_commit.json",
		},
		{
			description: "test local repo five files at latest Commit",
			opts: options.Options{
				Path:          "../test_data/test_repos/test_repo_5",
				Report:        "../test_data/test_local_repo_five_files_at_latest_commit.json.got",
				FilesAtCommit: "latest",
				ReportFormat:  "json",
			},
			wantPath: "../test_data/test_local_repo_five_files_at_commit.json",
		},
		{
			description: "test local repo five at Commit",
			opts: options.Options{
				Path:         "../test_data/test_repos/test_repo_5",
				Report:       "../test_data/test_local_repo_five_commit.json.got",
				Commit:       "a4c9fb737d5552fd96fce5cc7eedb23353ba9ed0",
				ReportFormat: "json",
				ConfigPath:   "../test_data/test_configs/generic.toml",
			},
			wantPath: "../test_data/test_local_repo_five_commit.json",
		},
		{
			description: "test local repo five at latest Commit",
			opts: options.Options{
				Path:         "../test_data/test_repos/test_repo_5",
				Report:       "../test_data/test_local_repo_five_at_latest_commit.json.got",
				Commit:       "latest",
				ReportFormat: "json",
				ConfigPath:   "../test_data/test_configs/generic.toml",
			},
			wantPath: "../test_data/test_local_repo_five_at_latest_commit.json",
		},
		{
			description: "test local repo six filename",
			opts: options.Options{
				Path:         "../test_data/test_repos/test_repo_6",
				Report:       "../test_data/test_local_repo_six_filename.json.got",
				ConfigPath:   "../test_data/test_configs/regex_filename.toml",
				ReportFormat: "json",
			},
			wantPath: "../test_data/test_local_repo_six_filename.json",
		},
		{
			description: "test local repo six filepath",
			opts: options.Options{
				Path:         "../test_data/test_repos/test_repo_6",
				Report:       "../test_data/test_local_repo_six_filepath.json.got",
				ConfigPath:   "../test_data/test_configs/regex_filepath.toml",
				ReportFormat: "json",
			},
			wantPath: "../test_data/test_local_repo_six_filepath.json",
		},
		{
			description: "test local repo six filename and filepath",
			opts: options.Options{
				Path:         "../test_data/test_repos/test_repo_6",
				Report:       "../test_data/test_local_repo_six_filepath_filename.json.got",
				ConfigPath:   "../test_data/test_configs/regex_filepath_filename.toml",
				ReportFormat: "json",
			},
			wantPath: "../test_data/test_local_repo_six_filepath_filename.json",
		},
		{
			description: "test local repo six path globally allowlisted",
			opts: options.Options{
				Path:         "../test_data/test_repos/test_repo_6",
				Report:       "../test_data/test_local_repo_six_path_globally_allowlisted.json.got",
				ConfigPath:   "../test_data/test_configs/aws_key_global_allowlist_path.toml",
				ReportFormat: "json",
			},
			wantPath: "../test_data/test_local_repo_six_path_globally_allowlisted.json",
		},
		{
			description: "test local repo six leaks since date",
			opts: options.Options{
				Path:         "../test_data/test_repos/test_repo_6",
				Report:       "../test_data/test_local_repo_six_leaks_since_date.json.got",
				ReportFormat: "json",
				CommitSince:  "2019-10-25",
			},
			wantPath: "../test_data/test_local_repo_six_leaks_since_date.json",
		},
		{
			description: "test local repo two leaks until date",
			opts: options.Options{
				Path:         "../test_data/test_repos/test_repo_6",
				Report:       "../test_data/test_local_repo_six_leaks_until_date.json.got",
				ReportFormat: "json",
				CommitUntil:  "2019-10-25",
			},
			wantPath: "../test_data/test_local_repo_six_leaks_until_date.json",
		},
		{
			description: "test local repo four leaks timerange Commit",
			opts: options.Options{
				Path:         "../test_data/test_repos/test_repo_4",
				Report:       "../test_data/test_local_repo_four_leaks_commit_timerange.json.got",
				ReportFormat: "json",
				CommitSince:  "2019-10-25T13:01:27-0400",
				CommitUntil:  "2019-10-25T13:12:32-0400",
			},
			wantPath: "../test_data/test_local_repo_four_leaks_commit_timerange.json",
		},
		{
			description: "test local repo two allowlist Commit config",
			opts: options.Options{
				Path:         "../test_data/test_repos/test_repo_2",
				Report:       "../test_data/test_local_repo_two_allowlist_commits.json.got",
				ConfigPath:   "../test_data/test_configs/allowlist_commit.toml",
				ReportFormat: "json",
			},
			wantPath: "../test_data/test_local_repo_two_allowlist_commits.json",
		},
		{
			description: "test local repo eight (merges)",
			opts: options.Options{
				Path:         "../test_data/test_repos/test_repo_8",
				Report:       "../test_data/test_local_repo_eight.json.got",
				ReportFormat: "json",
			},
			wantPath: "../test_data/test_local_repo_eight.json",
		},
		{
			description: "test local repo nine",
			opts: options.Options{
				Path:         "../test_data/test_repos/test_repo_9",
				Report:       "../test_data/test_local_repo_nine_aws_leak.json.got",
				ConfigPath:   "../test_data/test_configs/large_with_global_allowlist_regex.toml",
				ReportFormat: "json",
			},
			wantPath: "../test_data/test_local_repo_nine_aws_leak.json",
		},
		{
			description: "test dir one no git",
			opts: options.Options{
				Path:         "../test_data/test_repos/test_dir_1",
				Report:       "../test_data/test_dir1_aws_leak.json.got",
				ReportFormat: "json",
				NoGit:        true,
			},
			wantPath: "../test_data/test_dir1_aws_leak.json",
		},
		{
			description: "test file with leak no git",
			opts: options.Options{
				Path:         "../test_data/test_repos/test_dir_1/server.test.py",
				Report:       "../test_data/test_file1_aws_leak.json.got",
				ReportFormat: "json",
				NoGit:        true,
			},
			wantPath: "../test_data/test_file1_aws_leak.json",
		},
		{
			description: "test only md files no git",
			opts: options.Options{
				Path:         "../test_data/test_repos/",
				Report:       "../test_data/test_only_files_no_git.json.got",
				ReportFormat: "json",
				ConfigPath:   "../test_data/test_configs/onlyFiles.toml",
				NoGit:        true,
			},
			wantPath: "../test_data/test_only_files_no_git.json",
		},
		{
			description: "test allowlist files",
			opts: options.Options{
				Path:         "../test_data/test_repos/test_repo_10",
				Report:       "../test_data/test_allow_list_file.json.got",
				ReportFormat: "json",
				ConfigPath:   "../test_data/test_configs/allowlist_files.toml",
			},
			wantPath: "../test_data/test_allow_list_file.json",
		},
		{
			description: "test allowlist files no-git",
			opts: options.Options{
				Path:         "../test_data/test_repos/test_repo_10",
				Report:       "../test_data/test_allow_list_file_no_git.json.got",
				ReportFormat: "json",
				ConfigPath:   "../test_data/test_configs/allowlist_files.toml",
				NoGit:        true,
			},
			wantPath: "../test_data/test_allow_list_file_no_git.json",
		},
		{
			description: "test allowlist docx no-git",
			opts: options.Options{
				Path:         "../test_data/test_repos/test_repo_10",
				Report:       "../test_data/test_allow_list_docx_no_git.json.got",
				ReportFormat: "json",
				ConfigPath:   "../test_data/test_configs/allowlist_docx.toml",
				NoGit:        true,
			},
			wantPath: "../test_data/test_allow_list_docx_no_git.json",
		},
		{
<<<<<<< HEAD
			description: "test merge repo config",
			opts: options.Options{
				Path:            "../test_data/test_repos/test_repo_10",
				Report:          "../test_data/test_merge_repo.json.got",
				ReportFormat:    "json",
				ConfigPath:      "../test_data/test_configs/nozips.toml",
				RepoConfigPath:  ".gitleaks.toml",
				MergeRepoConfig: true,
			},
			wantPath: "../test_data/test_merge_repo.json",
		},
		{
			description: "test additional config",
			opts: options.Options{
				Path:             "../test_data/test_repos/test_repo_10",
				Report:           "../test_data/test_additional_config.json.got",
				ReportFormat:     "json",
				ConfigPath:       "../test_data/test_configs/nozips.toml",
				AdditionalConfig: "../test_data/test_repos/test_repo_10/.gitleaks.toml",
			},
			wantPath: "../test_data/test_additional_config.json",
		},
		{
			description: "test merge repo config with additional config",
			opts: options.Options{
				Path:             "../test_data/test_repos/test_repo_10",
				Report:           "../test_data/test_merge_repo_additional_config.json.got",
				ReportFormat:     "json",
				ConfigPath:       "../test_data/test_configs/nozips.toml",
				RepoConfigPath:   ".gitleaks.toml",
				MergeRepoConfig:  true,
				AdditionalConfig: "../test_data/test_configs/allowlist_bad_docx_10.toml",
			},
			wantEmpty: true,
		},
		{
			description: "test merge repo config with additional config",
			opts: options.Options{
				Path:             "../test_data/test_repos/test_repo_10",
				Report:           "../test_data/test_merge_repo_additional_config.json.got",
				ReportFormat:     "json",
				ConfigPath:       "../test_data/test_configs/nozips.toml",
				RepoConfigPath:   ".gitleaks.toml",
				MergeRepoConfig:  true,
				AdditionalConfig: "../test_data/test_configs/allowlist_bad_docx_10.toml",
			},
			wantEmpty: true,
		},
		{
			description: "test file with no leak due to additional config no git",
			opts: options.Options{
				Path:             "../test_data/test_repos/test_dir_1",
				Report:           "../test_data/fail.json.got",
				ReportFormat:     "json",
				NoGit:            false,
				AdditionalConfig: "../test_data/test_configs/allowlist_allow_all_repo_1.toml",
			},
=======
			description: "test local repo two allowlist Commit config",
			opts: options.Options{
				Path:          "../test_data/test_repos/test_repo_2",
				Report:        "../test_data/test_local_repo_two_allowlist_commits_files_at_commit.json.got",
				ConfigPath:    "../test_data/test_configs/allowlist_commit.toml",
				ReportFormat:  "json",
				FilesAtCommit: "17471a5fda722a9e423f1a0d3f0d267ea009d41c",
			},
			wantPath:  "../test_data/test_local_repo_two_allowlist_commits_files_at_commit.json",
			wantEmpty: true,
		},
		{
			description: "test local repo two global allowlist commit config",
			opts: options.Options{
				Path:          "../test_data/test_repos/test_repo_2",
				Report:        "../test_data/test_local_repo_two_global_allowlist_files_at_commit.json.got",
				ConfigPath:    "../test_data/test_configs/allowlist_global_files.toml",
				ReportFormat:  "json",
				FilesAtCommit: "17471a5fda722a9e423f1a0d3f0d267ea009d41c",
			},
			wantPath:  "../test_data/test_local_repo_two_global_allowlist_files_at_commit.json",
>>>>>>> 2d58f1f9
			wantEmpty: true,
		},
	}

	for _, test := range tests {
		fmt.Println(test.description)
		cfg, err := config.NewConfig(test.opts)
		if err != nil {
			t.Error(err)
		}

		scanner, err := NewScanner(test.opts, cfg)
		if test.wantErr != nil {
			if err == nil {
				t.Fatalf("did not receive wantErr: %v", test.wantErr)
			}
			if err.Error() != test.wantErr.Error() {
				t.Fatalf("wantErr does not equal err received: %v", err.Error())
			}
			continue
		}
		if err != nil {
			t.Fatal(err)
		}

		scannerReport, err := scanner.Scan()

		if test.wantScanErr != nil {
			if err == nil {
				t.Fatalf("did not receive wantErr: %v", test.wantScanErr)
			}
			if err.Error() != test.wantScanErr.Error() {
				t.Fatalf("wantErr does not equal err received: %v", err.Error())
			}
			continue
		}
		if err != nil {
			t.Fatal(err)
		}

		err = WriteReport(scannerReport, test.opts, cfg)
		if err != nil {
			t.Error(err)
		}

		if test.wantEmpty {
			if len(scannerReport.Leaks) != 0 {
				t.Errorf("wanted no leaks but got some instead: %+v", scannerReport.Leaks)
			}
			continue
		}

		if test.wantPath != "" {
			err := fileCheck(test.wantPath, test.opts.Report)
			if err != nil {
				t.Error(err)
			}
		}
	}
}

//
func TestScanUncommited(t *testing.T) {
	moveDotGit("dotGit", ".git")
	defer moveDotGit(".git", "dotGit")
	tests := []struct {
		description  string
		opts         options.Options
		wantPath     string
		wantErr      error
		wantScanErr  error
		emptyRepo    bool
		wantEmpty    bool
		fileToChange string
		addition     string
	}{
		{
			description: "test scan local one leak",
			opts: options.Options{
				Path:         "../test_data/test_repos/test_repo_1",
				Report:       "../test_data/test_local_repo_one_aws_leak_uncommitted.json.got",
				Unstaged:     true,
				ReportFormat: "json",
			},
			wantPath:     "../test_data/test_local_repo_one_aws_leak_uncommitted.json",
			fileToChange: "server.test.py",
			addition:     " aws_access_key_id='AKIAIO5FODNN7DXAMPLE'\n\n",
		},
		{
			description: "test scan local no leak",
			opts: options.Options{
				Path:         "../test_data/test_repos/test_repo_1",
				Unstaged:     true,
				ReportFormat: "json",
			},
			wantEmpty:    true,
			fileToChange: "server.test.py",
			addition:     "nothing bad",
		},
		{
			description: "test scan repo with no commits",
			opts: options.Options{
				Path:         "../test_data/test_repos/test_repo_7",
				Report:       "../test_data/test_local_repo_seven_aws_leak_uncommitted.json.got",
				Unstaged:     true,
				ReportFormat: "json",
			},
			wantPath: "../test_data/test_local_repo_seven_aws_leak_uncommitted.json",
		},
	}
	for _, test := range tests {
		var (
			old []byte
			err error
		)
		fmt.Println(test.description)
		if test.fileToChange != "" {
			old, err = ioutil.ReadFile(fmt.Sprintf("%s/%s", test.opts.Path, test.fileToChange))
			if err != nil {
				t.Error(err)
			}
			altered, err := os.OpenFile(fmt.Sprintf("%s/%s", test.opts.Path, test.fileToChange),
				os.O_WRONLY|os.O_APPEND, 0644)
			if err != nil {
				t.Error(err)
			}

			_, err = altered.WriteString(test.addition)
			if err != nil {
				t.Error(err)
			}

		}

		cfg, err := config.NewConfig(test.opts)
		if err != nil {
			t.Error(err)
		}
		scanner, err := NewScanner(test.opts, cfg)
		if test.wantErr != nil {
			if err == nil {
				t.Fatalf("did not receive wantErr: %v", test.wantErr)
			}
			if err.Error() != test.wantErr.Error() {
				t.Fatalf("wantErr does not equal err received: %v", err.Error())
			}
			continue
		}
		if err != nil {
			t.Fatal(err)
		}

		scannerReport, err := scanner.Scan()

		if test.wantScanErr != nil {
			if err == nil {
				t.Fatalf("did not receive wantErr: %v", test.wantScanErr)
			}
			if err.Error() != test.wantScanErr.Error() {
				t.Fatalf("wantErr does not equal err received: %v", err.Error())
			}
			continue
		}
		if err != nil {
			t.Fatal(err)
		}

		err = WriteReport(scannerReport, test.opts, cfg)
		if err != nil {
			t.Error(err)
		}

		if test.fileToChange != "" {
			err = ioutil.WriteFile(fmt.Sprintf("%s/%s", test.opts.Path, test.fileToChange), old, 0)
			if err != nil {
				t.Error(err)
			}
		}

		if test.wantEmpty {
			continue
		}

		if test.wantPath != "" {
			err := fileCheck(test.wantPath, test.opts.Report)
			if err != nil {
				t.Error(err)
			}
		}
	}
}

func fileCheck(wantPath, gotPath string) error {
	var (
		gotLeaks  []Leak
		wantLeaks []Leak
	)
	want, err := ioutil.ReadFile(wantPath)
	if err != nil {
		return err
	}

	got, err := ioutil.ReadFile(gotPath)
	if err != nil {
		return err
	}

	err = json.Unmarshal(got, &gotLeaks)
	if err != nil {
		return err
	}

	err = json.Unmarshal(want, &wantLeaks)
	if err != nil {
		return err
	}

	if len(wantLeaks) != len(gotLeaks) {
		return fmt.Errorf("got %d leaks, want %d leaks", len(gotLeaks), len(wantLeaks))
	}

	for _, wantLeak := range wantLeaks {
		found := false
		for _, gotLeak := range gotLeaks {
			if same(gotLeak, wantLeak) {
				found = true
			}
		}
		if !found {
			return fmt.Errorf("unable to find %+v in got leaks", wantLeak)
		}
	}

	if err := os.Remove(gotPath); err != nil {
		return err
	}
	return nil
}

func same(l1, l2 Leak) bool {
	if l1.Commit != l2.Commit {
		return false
	}

	if l1.Offender != l2.Offender {
		return false
	}

	if l1.Line != l2.Line {
		return false
	}

	if l1.Tags != l2.Tags {
		return false
	}

	if l1.LineNumber != l2.LineNumber {
		return false
	}

	if l1.Author != l2.Author {
		return false
	}

	if l1.LeakURL != l2.LeakURL {
		return false
	}

	if l1.RepoURL != l2.RepoURL {
		return false
	}

	if l1.Repo != l2.Repo {
		return false
	}
	return true

}

func moveDotGit(from, to string) error {
	repoDirs, err := ioutil.ReadDir("../test_data/test_repos")
	if err != nil {
		return err
	}
	for _, dir := range repoDirs {
		if to == ".git" {
			_, err := os.Stat(fmt.Sprintf("%s/%s/%s", testRepoBase, dir.Name(), "dotGit"))
			if os.IsNotExist(err) {
				// dont want to delete the only copy of .git accidentally
				continue
			}
			os.RemoveAll(fmt.Sprintf("%s/%s/%s", testRepoBase, dir.Name(), ".git"))
		}
		if !dir.IsDir() {
			continue
		}
		_, err := os.Stat(fmt.Sprintf("%s/%s/%s", testRepoBase, dir.Name(), from))
		if os.IsNotExist(err) {
			continue
		}

		err = os.Rename(fmt.Sprintf("%s/%s/%s", testRepoBase, dir.Name(), from),
			fmt.Sprintf("%s/%s/%s", testRepoBase, dir.Name(), to))
		if err != nil {
			return err
		}
		// fmt.Println("RENAMED")
	}
	return nil
}<|MERGE_RESOLUTION|>--- conflicted
+++ resolved
@@ -442,6 +442,16 @@
 			wantPath: "../test_data/test_allow_list_file.json",
 		},
 		{
+			description: "test allowlist files",
+			opts: options.Options{
+				Path:         "../test_data/test_repos/test_repo_10",
+				Report:       "../test_data/test_allow_list_file.json.got",
+				ReportFormat: "json",
+				ConfigPath:   "../test_data/test_configs/allowlist_files.toml",
+			},
+			wantPath: "../test_data/test_allow_list_file.json",
+		},
+		{
 			description: "test allowlist files no-git",
 			opts: options.Options{
 				Path:         "../test_data/test_repos/test_repo_10",
@@ -464,7 +474,6 @@
 			wantPath: "../test_data/test_allow_list_docx_no_git.json",
 		},
 		{
-<<<<<<< HEAD
 			description: "test merge repo config",
 			opts: options.Options{
 				Path:            "../test_data/test_repos/test_repo_10",
@@ -522,29 +531,6 @@
 				NoGit:            false,
 				AdditionalConfig: "../test_data/test_configs/allowlist_allow_all_repo_1.toml",
 			},
-=======
-			description: "test local repo two allowlist Commit config",
-			opts: options.Options{
-				Path:          "../test_data/test_repos/test_repo_2",
-				Report:        "../test_data/test_local_repo_two_allowlist_commits_files_at_commit.json.got",
-				ConfigPath:    "../test_data/test_configs/allowlist_commit.toml",
-				ReportFormat:  "json",
-				FilesAtCommit: "17471a5fda722a9e423f1a0d3f0d267ea009d41c",
-			},
-			wantPath:  "../test_data/test_local_repo_two_allowlist_commits_files_at_commit.json",
-			wantEmpty: true,
-		},
-		{
-			description: "test local repo two global allowlist commit config",
-			opts: options.Options{
-				Path:          "../test_data/test_repos/test_repo_2",
-				Report:        "../test_data/test_local_repo_two_global_allowlist_files_at_commit.json.got",
-				ConfigPath:    "../test_data/test_configs/allowlist_global_files.toml",
-				ReportFormat:  "json",
-				FilesAtCommit: "17471a5fda722a9e423f1a0d3f0d267ea009d41c",
-			},
-			wantPath:  "../test_data/test_local_repo_two_global_allowlist_files_at_commit.json",
->>>>>>> 2d58f1f9
 			wantEmpty: true,
 		},
 	}
