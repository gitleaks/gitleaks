package git

import (
	"bufio"
	"errors"
	"io"
	"os/exec"
	"path/filepath"
	"regexp"
	"strings"

	"github.com/gitleaks/go-gitdiff/gitdiff"
	"github.com/rs/zerolog/log"
)

var quotedOptPattern = regexp.MustCompile(`^(?:"[^"]+"|'[^']+')$`)

<<<<<<< HEAD
func GitLog(source string, logOpts string) (<-chan *gitdiff.File, error) {
=======
// DiffFilesCmd helps to work with Git's output.
type DiffFilesCmd struct {
	cmd         *exec.Cmd
	diffFilesCh <-chan *gitdiff.File
	errCh       <-chan error
}

// NewGitLogCmd returns `*DiffFilesCmd` with two channels: `<-chan *gitdiff.File` and `<-chan error`.
// Caller should read everything from channels until receiving a signal about their closure and call
// the `func (*DiffFilesCmd) Wait()` error in order to release resources.
func NewGitLogCmd(source string, logOpts string) (*DiffFilesCmd, error) {
>>>>>>> e9135cf0
	sourceClean := filepath.Clean(source)
	var cmd *exec.Cmd
	if logOpts != "" {
		args := []string{"-C", sourceClean, "log", "-p", "-U0"}

		// Ensure that the user-provided |logOpts| aren't wrapped in quotes.
		// https://github.com/gitleaks/gitleaks/issues/1153
		userArgs := strings.Split(logOpts, " ")
		var quotedOpts []string
		for _, element := range userArgs {
			if quotedOptPattern.MatchString(element) {
				quotedOpts = append(quotedOpts, element)
			}
		}
		if len(quotedOpts) > 0 {
			log.Warn().Msgf("the following `--log-opts` values may not work as expected: %v\n\tsee https://github.com/gitleaks/gitleaks/issues/1153 for more information", quotedOpts)
		}

		args = append(args, userArgs...)
		cmd = exec.Command("git", args...)
	} else {
		cmd = exec.Command("git", "-C", sourceClean, "log", "-p", "-U0",
			"--full-history", "--all")
	}

	log.Debug().Msgf("executing: %s", cmd.String())

	stdout, err := cmd.StdoutPipe()
	if err != nil {
		return nil, err
	}
	stderr, err := cmd.StderrPipe()
	if err != nil {
		return nil, err
	}
	if err := cmd.Start(); err != nil {
		return nil, err
	}

	errCh := make(chan error)
	go listenForStdErr(stderr, errCh)

	gitdiffFiles, err := gitdiff.Parse(stdout)
	if err != nil {
		return nil, err
	}

	return &DiffFilesCmd{
		cmd:         cmd,
		diffFilesCh: gitdiffFiles,
		errCh:       errCh,
	}, nil
}

// NewGitDiffCmd returns `*DiffFilesCmd` with two channels: `<-chan *gitdiff.File` and `<-chan error`.
// Caller should read everything from channels until receiving a signal about their closure and call
// the `func (*DiffFilesCmd) Wait()` error in order to release resources.
func NewGitDiffCmd(source string, staged bool) (*DiffFilesCmd, error) {
	sourceClean := filepath.Clean(source)
	var cmd *exec.Cmd
	cmd = exec.Command("git", "-C", sourceClean, "diff", "-U0", ".")
	if staged {
		cmd = exec.Command("git", "-C", sourceClean, "diff", "-U0",
			"--staged", ".")
	}
	log.Debug().Msgf("executing: %s", cmd.String())

	stdout, err := cmd.StdoutPipe()
	if err != nil {
		return nil, err
	}
	stderr, err := cmd.StderrPipe()
	if err != nil {
		return nil, err
	}
	if err := cmd.Start(); err != nil {
		return nil, err
	}

	errCh := make(chan error)
	go listenForStdErr(stderr, errCh)

	gitdiffFiles, err := gitdiff.Parse(stdout)
	if err != nil {
		return nil, err
	}

	return &DiffFilesCmd{
		cmd:         cmd,
		diffFilesCh: gitdiffFiles,
		errCh:       errCh,
	}, nil
}

// DiffFilesCh returns a channel with *gitdiff.File.
func (c *DiffFilesCmd) DiffFilesCh() <-chan *gitdiff.File {
	return c.diffFilesCh
}

// ErrCh returns a channel that could produce an error if there is something in stderr.
func (c *DiffFilesCmd) ErrCh() <-chan error {
	return c.errCh
}

// Wait waits for the command to exit and waits for any copying to
// stdin or copying from stdout or stderr to complete.
//
// Wait also closes underlying stdout and stderr.
func (c *DiffFilesCmd) Wait() (err error) {
	return c.cmd.Wait()
}

// listenForStdErr listens for stderr output from git, prints it to stdout,
// sends to errCh and closes it.
func listenForStdErr(stderr io.ReadCloser, errCh chan<- error) {
	defer close(errCh)

	var errEncountered bool

	scanner := bufio.NewScanner(stderr)
	for scanner.Scan() {
		// if git throws one of the following errors:
		//
		//  exhaustive rename detection was skipped due to too many files.
		//  you may want to set your diff.renameLimit variable to at least
		//  (some large number) and retry the command.
		//
		//	inexact rename detection was skipped due to too many files.
		//  you may want to set your diff.renameLimit variable to at least
		//  (some large number) and retry the command.
		//
		// we skip exiting the program as git log -p/git diff will continue
		// to send data to stdout and finish executing. This next bit of
		// code prevents gitleaks from stopping mid scan if this error is
		// encountered
		if strings.Contains(scanner.Text(),
			"exhaustive rename detection was skipped") ||
			strings.Contains(scanner.Text(),
				"inexact rename detection was skipped") ||
			strings.Contains(scanner.Text(),
				"you may want to set your diff.renameLimit") {
			log.Warn().Msg(scanner.Text())
		} else {
			log.Error().Msgf("[git] %s", scanner.Text())
			errEncountered = true
		}
	}

	if errEncountered {
		errCh <- errors.New("stderr is not empty")
		return
	}
}<|MERGE_RESOLUTION|>--- conflicted
+++ resolved
@@ -15,9 +15,6 @@
 
 var quotedOptPattern = regexp.MustCompile(`^(?:"[^"]+"|'[^']+')$`)
 
-<<<<<<< HEAD
-func GitLog(source string, logOpts string) (<-chan *gitdiff.File, error) {
-=======
 // DiffFilesCmd helps to work with Git's output.
 type DiffFilesCmd struct {
 	cmd         *exec.Cmd
@@ -29,7 +26,6 @@
 // Caller should read everything from channels until receiving a signal about their closure and call
 // the `func (*DiffFilesCmd) Wait()` error in order to release resources.
 func NewGitLogCmd(source string, logOpts string) (*DiffFilesCmd, error) {
->>>>>>> e9135cf0
 	sourceClean := filepath.Clean(source)
 	var cmd *exec.Cmd
 	if logOpts != "" {
