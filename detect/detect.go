package detect

import (
	"context"
	"fmt"
	"os"
	"path/filepath"
	"regexp"
	"strings"
	"sync"

	"github.com/zricethezav/gitleaks/v8/config"
	"github.com/zricethezav/gitleaks/v8/detect/git"
	"github.com/zricethezav/gitleaks/v8/report"

	"github.com/fatih/semgroup"
	"github.com/gitleaks/go-gitdiff/gitdiff"
	"github.com/rs/zerolog/log"
	"github.com/spf13/viper"
)

// Type used to differentiate between git scan types:
// $ gitleaks detect
// $ gitleaks protect
// $ gitleaks protect staged
type GitScanType int

const (
	DetectType GitScanType = iota
	ProtectType
	ProtectStagedType

	gitleaksAllowSignature = "gitleaks:allow"
)

// Detector is the main detector struct
type Detector struct {
	// Config is the configuration for the detector
	Config config.Config

	// Redact is a flag to redact findings. This is exported
	// so users using gitleaks as a library can set this flag
	// without calling `detector.Start(cmd *cobra.Command)`
	Redact bool

	// verbose is a flag to print findings
	Verbose bool

	// commitMap is used to keep track of commits that have been scanned.
	// This is only used for logging purposes and git scans.
	commitMap map[string]bool

	// findingMutex is to prevent concurrent access to the
	// findings slice when adding findings.
	findingMutex *sync.Mutex

	// findings is a slice of report.Findings. This is the result
	// of the detector's scan which can then be used to generate a
	// report.
	findings []report.Finding
}

// Fragment contains the data to be scanned
type Fragment struct {
	// Raw is the raw content of the fragment
	Raw string

	// FilePath is the path to the file if applicable
	FilePath string

	// CommitSHA is the SHA of the commit if applicable
	CommitSHA string

	// newlineIndices is a list of indices of newlines in the raw content.
	// This is used to calculate the line location of a finding
	newlineIndices [][]int
}

// NewDetector creates a new detector with the given config
func NewDetector(cfg config.Config) *Detector {
	return &Detector{
		commitMap:    make(map[string]bool),
		findingMutex: &sync.Mutex{},
		findings:     make([]report.Finding, 0),
		Config:       cfg,
	}
}

// NewDetectorDefaultConfig creates a new detector with the default config
func NewDetectorDefaultConfig() (*Detector, error) {
	viper.SetConfigType("toml")
	err := viper.ReadConfig(strings.NewReader(config.DefaultConfig))
	if err != nil {
		return nil, err
	}
	var vc config.ViperConfig
	err = viper.Unmarshal(&vc)
	if err != nil {
		return nil, err
	}
	cfg, err := vc.Translate()
	if err != nil {
		return nil, err
	}
	return NewDetector(cfg), nil
}

// DetectBytes scans the given bytes and returns a list of findings
func (d *Detector) DetectBytes(content []byte) []report.Finding {
	return d.DetectString(string(content))
}

// DetectString scans the given string and returns a list of findings
func (d *Detector) DetectString(content string) []report.Finding {
	return d.Detect(Fragment{
		Raw: content,
	})
}

// detectRule scans the given fragment for the given rule and returns a list of findings
func (d *Detector) detectRule(fragment Fragment, rule *config.Rule) []report.Finding {
	var findings []report.Finding

	// check if filepath or commit is allowed for this rule
	if rule.Allowlist.CommitAllowed(fragment.CommitSHA) ||
		rule.Allowlist.PathAllowed(fragment.FilePath) {
		return findings
	}

	if rule.Path != nil && rule.Regex == nil {
		// Path _only_ rule
		if rule.Path.Match([]byte(fragment.FilePath)) {
			finding := report.Finding{
				Description: rule.Description,
				File:        fragment.FilePath,
				RuleID:      rule.RuleID,
				Match:       fmt.Sprintf("file detected: %s", fragment.FilePath),
				Tags:        rule.Tags,
			}
			return append(findings, finding)
		}
	} else if rule.Path != nil {
		// if path is set _and_ a regex is set, then we need to check both
		// so if the path does not match, then we should return early and not
		// consider the regex
		if !rule.Path.Match([]byte(fragment.FilePath)) {
			return findings
		}
	}

	matchIndices := rule.Regex.FindAllStringIndex(fragment.Raw, -1)
	for _, matchIndex := range matchIndices {
		// extract secret from match
		secret := strings.Trim(fragment.Raw[matchIndex[0]:matchIndex[1]], "\n")

		// determine location of match. Note that the location
		// in the finding will be the line/column numbers of the _match_
		// not the _secret_, which will be different if the secretGroup
		// value is set for this rule
		loc := location(fragment, matchIndex)

		finding := report.Finding{
			Description: rule.Description,
			File:        fragment.FilePath,
			RuleID:      rule.RuleID,
			StartLine:   loc.startLine,
			EndLine:     loc.endLine,
			StartColumn: loc.startColumn,
			EndColumn:   loc.endColumn,
			Secret:      secret,
			Match:       secret,
			Tags:        rule.Tags,
		}

<<<<<<< HEAD
		// check if the secret is in the allowlist
		if rule.Allowlist.RegexAllowed(finding.Secret) ||
			d.Config.Allowlist.RegexAllowed(finding.Secret) {
			continue
		}

		// check if "gitleaks:ignore" is in the lines where
		// the secret was found
		// fmt.Println("hello: ", fragment.Raw[loc.startLineIndex:loc.endLineIndex])

		if strings.Contains(fragment.Raw[loc.startLineIndex:loc.endLineIndex],
			gitleaksAllowSignature) {
			continue
		}

=======
>>>>>>> 57f9bc83
		// extract secret from secret group if set
		if rule.SecretGroup != 0 {
			groups := rule.Regex.FindStringSubmatch(secret)
			if len(groups) <= rule.SecretGroup || len(groups) == 0 {
				// Config validation should prevent this
				continue
			}
			secret = groups[rule.SecretGroup]
			finding.Secret = secret
		}

		// check if the secret is in the allowlist
		if rule.Allowlist.RegexAllowed(finding.Secret) ||
			d.Config.Allowlist.RegexAllowed(finding.Secret) {
			continue
		}

		// check entropy
		entropy := shannonEntropy(finding.Secret)
		finding.Entropy = float32(entropy)
		if rule.Entropy != 0.0 {
			if entropy <= rule.Entropy {
				// entropy is too low, skip this finding
				continue
			}
			// NOTE: this is a goofy hack to get around the fact there golang's regex engine
			// does not support positive lookaheads. Ideally we would want to add a
			// restriction on generic rules regex that requires the secret match group
			// contains both numbers and alphabetical characters, not just alphabetical characters.
			// What this bit of code does is check if the ruleid is prepended with "generic" and enforces the
			// secret contains both digits and alphabetical characters.
			// TODO: this should be replaced with stop words
			if strings.HasPrefix(rule.RuleID, "generic") {
				if !containsDigit(secret) {
					continue
				}
			}
		}

		findings = append(findings, finding)
	}
	return findings
}

// GitScan accepts a *gitdiff.File channel which contents a git history generated from
// the output of `git log -p ...`. startGitScan will look at each file (patch) in the history
// and determine if the patch contains any findings.
func (d *Detector) DetectGit(source string, logOpts string, gitScanType GitScanType) ([]report.Finding, error) {
	var (
		gitdiffFiles <-chan *gitdiff.File
		err          error
	)
	switch gitScanType {
	case DetectType:
		gitdiffFiles, err = git.GitLog(source, logOpts)
		if err != nil {
			return d.findings, err
		}
	case ProtectType:
		gitdiffFiles, err = git.GitDiff(source, false)
		if err != nil {
			return d.findings, err
		}
	case ProtectStagedType:
		gitdiffFiles, err = git.GitDiff(source, true)
		if err != nil {
			return d.findings, err
		}
	}

	s := semgroup.NewGroup(context.Background(), 4)

	for gitdiffFile := range gitdiffFiles {
		gitdiffFile := gitdiffFile

		// skip binary files
		if gitdiffFile.IsBinary || gitdiffFile.IsDelete {
			continue
		}

		// Check if commit is allowed
		commitSHA := ""
		if gitdiffFile.PatchHeader != nil {
			commitSHA = gitdiffFile.PatchHeader.SHA
			if d.Config.Allowlist.CommitAllowed(gitdiffFile.PatchHeader.SHA) {
				continue
			}
		}
		d.addCommit(commitSHA)

		s.Go(func() error {
			for _, textFragment := range gitdiffFile.TextFragments {
				if textFragment == nil {
					return nil
				}

				fragment := Fragment{
					Raw:       textFragment.Raw(gitdiff.OpAdd),
					CommitSHA: commitSHA,
					FilePath:  gitdiffFile.NewName,
				}

				for _, finding := range d.Detect(fragment) {
					d.addFinding(augmentGitFinding(finding, textFragment, gitdiffFile))
				}
			}
			return nil
		})
	}

	if err := s.Wait(); err != nil {
		return d.findings, err
	}
	log.Debug().Msgf("%d commits scanned. Note: this number might be smaller than expected due to commits with no additions", len(d.commitMap))
	return d.findings, nil
}

// DetectFiles accepts a path to a source directory or file and begins a scan of the
// file or directory.
func (d *Detector) DetectFiles(source string) ([]report.Finding, error) {
	s := semgroup.NewGroup(context.Background(), 4)
	paths := make(chan string)
	s.Go(func() error {
		defer close(paths)
		return filepath.Walk(source,
			func(path string, fInfo os.FileInfo, err error) error {
				if err != nil {
					return err
				}
				if fInfo.Name() == ".git" {
					return filepath.SkipDir
				}
				if fInfo.Mode().IsRegular() {
					paths <- path
				}
				return nil
			})
	})
	for pa := range paths {
		p := pa
		s.Go(func() error {
			b, err := os.ReadFile(p)
			if err != nil {
				return err
			}
			fragment := Fragment{
				Raw:      string(b),
				FilePath: p,
			}
			for _, finding := range d.Detect(fragment) {
				// need to add 1 since line counting starts at 1
				finding.EndLine++
				finding.StartLine++
				d.addFinding(finding)
			}

			return nil
		})
	}

	if err := s.Wait(); err != nil {
		return d.findings, err
	}

	return d.findings, nil
}

// Detect scans the given fragment and returns a list of findings
func (d *Detector) Detect(fragment Fragment) []report.Finding {
	var findings []report.Finding

	// check if filepath is allowed
	if d.Config.Allowlist.PathAllowed(fragment.FilePath) ||
		fragment.FilePath == d.Config.Path {
		return findings
	}

	// add newline indices for location calculation in detectRule
	fragment.newlineIndices = regexp.MustCompile("\n").FindAllStringIndex(fragment.Raw, -1)

	for _, rule := range d.Config.Rules {
		findings = append(findings, d.detectRule(fragment, rule)...)
	}
	return filter(findings, d.Redact)
}

// addFinding synchronously adds a finding to the findings slice
func (d *Detector) addFinding(finding report.Finding) {
	d.findingMutex.Lock()
	d.findings = append(d.findings, finding)
	if d.Verbose {
		printFinding(finding)
	}
	d.findingMutex.Unlock()
}

// addCommit synchronously adds a commit to the commit slice
func (d *Detector) addCommit(commit string) {
	d.commitMap[commit] = true
}<|MERGE_RESOLUTION|>--- conflicted
+++ resolved
@@ -172,24 +172,11 @@
 			Tags:        rule.Tags,
 		}
 
-<<<<<<< HEAD
-		// check if the secret is in the allowlist
-		if rule.Allowlist.RegexAllowed(finding.Secret) ||
-			d.Config.Allowlist.RegexAllowed(finding.Secret) {
-			continue
-		}
-
-		// check if "gitleaks:ignore" is in the lines where
-		// the secret was found
-		// fmt.Println("hello: ", fragment.Raw[loc.startLineIndex:loc.endLineIndex])
-
 		if strings.Contains(fragment.Raw[loc.startLineIndex:loc.endLineIndex],
 			gitleaksAllowSignature) {
 			continue
 		}
 
-=======
->>>>>>> 57f9bc83
 		// extract secret from secret group if set
 		if rule.SecretGroup != 0 {
 			groups := rule.Regex.FindStringSubmatch(secret)
