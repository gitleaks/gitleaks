package detect

import (
	"bufio"
	"bytes"
	"context"
	"fmt"
<<<<<<< HEAD
	"io"
=======
	"io/fs"
>>>>>>> 7cfebca5
	"os"
	"path/filepath"
	"regexp"
	"strings"
	"sync"

	"github.com/zricethezav/gitleaks/v8/config"
	"github.com/zricethezav/gitleaks/v8/detect/git"
	"github.com/zricethezav/gitleaks/v8/report"

	"github.com/fatih/semgroup"
	"github.com/gitleaks/go-gitdiff/gitdiff"
	ahocorasick "github.com/petar-dambovaliev/aho-corasick"
	"github.com/rs/zerolog/log"
	"github.com/spf13/viper"
)

// Type used to differentiate between git scan types:
// $ gitleaks detect
// $ gitleaks protect
// $ gitleaks protect staged
type GitScanType int

const (
	DetectType GitScanType = iota
	ProtectType
	ProtectStagedType

	gitleaksAllowSignature = "gitleaks:allow"
)

// Detector is the main detector struct
type Detector struct {
	// Config is the configuration for the detector
	Config config.Config

	// Redact is a flag to redact findings. This is exported
	// so users using gitleaks as a library can set this flag
	// without calling `detector.Start(cmd *cobra.Command)`
	Redact bool

	// verbose is a flag to print findings
	Verbose bool

	// files larger than this will be skipped
	MaxTargetMegaBytes int

	// followSymlinks is a flag to enable scanning symlink files
	FollowSymlinks bool

	// commitMap is used to keep track of commits that have been scanned.
	// This is only used for logging purposes and git scans.
	commitMap map[string]bool

	// findingMutex is to prevent concurrent access to the
	// findings slice when adding findings.
	findingMutex *sync.Mutex

	// findings is a slice of report.Findings. This is the result
	// of the detector's scan which can then be used to generate a
	// report.
	findings []report.Finding

	// prefilter is a ahocorasick struct used for doing efficient string
	// matching given a set of words (keywords from the rules in the config)
	prefilter ahocorasick.AhoCorasick

	// a list of known findings that should be ignored
	baseline []report.Finding

	// path to baseline
	baselinePath string

	// gitleaksIgnore
	gitleaksIgnore map[string]bool
}

// Fragment contains the data to be scanned
type Fragment struct {
	// Raw is the raw content of the fragment
	Raw string

	// FilePath is the path to the file if applicable
	FilePath    string
	SymlinkFile string

	// CommitSHA is the SHA of the commit if applicable
	CommitSHA string

	// typ is the type of fragment. This is used to skip adding a finding
	// to the detector struct
	typ string

	// newlineIndices is a list of indices of newlines in the raw content.
	// This is used to calculate the line location of a finding
	newlineIndices [][]int

	// keywords is a map of all the keywords contain within the contents
	// of this fragment
	keywords map[string]bool
}

// NewDetector creates a new detector with the given config
func NewDetector(cfg config.Config) *Detector {
	builder := ahocorasick.NewAhoCorasickBuilder(ahocorasick.Opts{
		AsciiCaseInsensitive: true,
		MatchOnlyWholeWords:  false,
		MatchKind:            ahocorasick.LeftMostLongestMatch,
		DFA:                  true,
	})

	return &Detector{
		commitMap:      make(map[string]bool),
		gitleaksIgnore: make(map[string]bool),
		findingMutex:   &sync.Mutex{},
		findings:       make([]report.Finding, 0),
		Config:         cfg,
		prefilter:      builder.Build(cfg.Keywords),
	}
}

// NewDetectorDefaultConfig creates a new detector with the default config
func NewDetectorDefaultConfig() (*Detector, error) {
	viper.SetConfigType("toml")
	err := viper.ReadConfig(strings.NewReader(config.DefaultConfig))
	if err != nil {
		return nil, err
	}
	var vc config.ViperConfig
	err = viper.Unmarshal(&vc)
	if err != nil {
		return nil, err
	}
	cfg, err := vc.Translate()
	if err != nil {
		return nil, err
	}
	return NewDetector(cfg), nil
}

func (d *Detector) AddGitleaksIgnore(gitleaksIgnorePath string) error {
	log.Debug().Msg("found .gitleaksignore file")
	file, err := os.Open(gitleaksIgnorePath)

	if err != nil {
		return err
	}

	defer file.Close()
	scanner := bufio.NewScanner(file)

	for scanner.Scan() {
		d.gitleaksIgnore[scanner.Text()] = true
	}
	return nil
}

func (d *Detector) AddBaseline(baselinePath string) error {
	if baselinePath != "" {
		baseline, err := LoadBaseline(baselinePath)
		if err != nil {
			return err
		}
		d.baseline = baseline
	}
	d.baselinePath = baselinePath
	return nil
}

// DetectBytes scans the given bytes and returns a list of findings
func (d *Detector) DetectBytes(content []byte) []report.Finding {
	return d.DetectString(string(content))
}

// DetectString scans the given string and returns a list of findings
func (d *Detector) DetectString(content string) []report.Finding {
	return d.Detect(Fragment{
		Raw: content,
	})
}

// detectRule scans the given fragment for the given rule and returns a list of findings
func (d *Detector) detectRule(fragment Fragment, rule config.Rule) []report.Finding {
	var findings []report.Finding

	// check if filepath or commit is allowed for this rule
	if rule.Allowlist.CommitAllowed(fragment.CommitSHA) ||
		rule.Allowlist.PathAllowed(fragment.FilePath) {
		return findings
	}

	if rule.Path != nil && rule.Regex == nil {
		// Path _only_ rule
		if rule.Path.Match([]byte(fragment.FilePath)) {
			finding := report.Finding{
				Description: rule.Description,
				File:        fragment.FilePath,
				SymlinkFile: fragment.SymlinkFile,
				RuleID:      rule.RuleID,
				Match:       fmt.Sprintf("file detected: %s", fragment.FilePath),
				Tags:        rule.Tags,
			}
			return append(findings, finding)
		}
	} else if rule.Path != nil {
		// if path is set _and_ a regex is set, then we need to check both
		// so if the path does not match, then we should return early and not
		// consider the regex
		if !rule.Path.Match([]byte(fragment.FilePath)) {
			return findings
		}
	}

	// if path only rule, skip content checks
	if rule.Regex == nil {
		return findings
	}

	// If flag configure and raw data size bigger then the flag
	if d.MaxTargetMegaBytes > 0 {
		rawLength := len(fragment.Raw) / 1000000
		if rawLength > d.MaxTargetMegaBytes {
			log.Debug().Msgf("skipping file: %s scan due to size: %d", fragment.FilePath, rawLength)
			return findings
		}
	}

	matchIndices := rule.Regex.FindAllStringIndex(fragment.Raw, -1)
	for _, matchIndex := range matchIndices {
		// extract secret from match
		secret := strings.Trim(fragment.Raw[matchIndex[0]:matchIndex[1]], "\n")

		// determine location of match. Note that the location
		// in the finding will be the line/column numbers of the _match_
		// not the _secret_, which will be different if the secretGroup
		// value is set for this rule
		loc := location(fragment, matchIndex)

		if matchIndex[1] > loc.endLineIndex {
			loc.endLineIndex = matchIndex[1]
		}

		finding := report.Finding{
			Description: rule.Description,
			File:        fragment.FilePath,
			SymlinkFile: fragment.SymlinkFile,
			RuleID:      rule.RuleID,
			StartLine:   loc.startLine,
			EndLine:     loc.endLine,
			StartColumn: loc.startColumn,
			EndColumn:   loc.endColumn,
			Secret:      secret,
			Match:       secret,
			Tags:        rule.Tags,
			Line:        fragment.Raw[loc.startLineIndex:loc.endLineIndex],
		}

		if strings.Contains(fragment.Raw[loc.startLineIndex:loc.endLineIndex],
			gitleaksAllowSignature) {
			continue
		}

		// check if the secret is in the allowlist
		if rule.Allowlist.RegexAllowed(finding.Secret) ||
			d.Config.Allowlist.RegexAllowed(finding.Secret) {
			continue
		}

		// extract secret from secret group if set
		if rule.SecretGroup != 0 {
			groups := rule.Regex.FindStringSubmatch(secret)
			if len(groups) <= rule.SecretGroup || len(groups) == 0 {
				// Config validation should prevent this
				continue
			}
			secret = groups[rule.SecretGroup]
			finding.Secret = secret
		}

		// check if the secret is in the list of stopwords
		if rule.Allowlist.ContainsStopWord(finding.Secret) ||
			d.Config.Allowlist.ContainsStopWord(finding.Secret) {
			continue
		}

		// check entropy
		entropy := shannonEntropy(finding.Secret)
		finding.Entropy = float32(entropy)
		if rule.Entropy != 0.0 {
			if entropy <= rule.Entropy {
				// entropy is too low, skip this finding
				continue
			}
			// NOTE: this is a goofy hack to get around the fact there golang's regex engine
			// does not support positive lookaheads. Ideally we would want to add a
			// restriction on generic rules regex that requires the secret match group
			// contains both numbers and alphabetical characters, not just alphabetical characters.
			// What this bit of code does is check if the ruleid is prepended with "generic" and enforces the
			// secret contains both digits and alphabetical characters.
			// TODO: this should be replaced with stop words
			if strings.HasPrefix(rule.RuleID, "generic") {
				if !containsDigit(secret) {
					continue
				}
			}
		}

		findings = append(findings, finding)
	}
	return findings
}

// GitScan accepts a *gitdiff.File channel which contents a git history generated from
// the output of `git log -p ...`. startGitScan will look at each file (patch) in the history
// and determine if the patch contains any findings.
func (d *Detector) DetectGit(source string, logOpts string, gitScanType GitScanType) ([]report.Finding, error) {
	var (
		gitdiffFiles <-chan *gitdiff.File
		err          error
	)
	switch gitScanType {
	case DetectType:
		gitdiffFiles, err = git.GitLog(source, logOpts)
		if err != nil {
			return d.findings, err
		}
	case ProtectType:
		gitdiffFiles, err = git.GitDiff(source, false)
		if err != nil {
			return d.findings, err
		}
	case ProtectStagedType:
		gitdiffFiles, err = git.GitDiff(source, true)
		if err != nil {
			return d.findings, err
		}
	}

	s := semgroup.NewGroup(context.Background(), 4)

	for gitdiffFile := range gitdiffFiles {
		gitdiffFile := gitdiffFile

		// skip binary files
		if gitdiffFile.IsBinary || gitdiffFile.IsDelete {
			continue
		}

		// Check if commit is allowed
		commitSHA := ""
		if gitdiffFile.PatchHeader != nil {
			commitSHA = gitdiffFile.PatchHeader.SHA
			if d.Config.Allowlist.CommitAllowed(gitdiffFile.PatchHeader.SHA) {
				continue
			}
		}
		d.addCommit(commitSHA)

		s.Go(func() error {
			for _, textFragment := range gitdiffFile.TextFragments {
				if textFragment == nil {
					return nil
				}

				fragment := Fragment{
					Raw:       textFragment.Raw(gitdiff.OpAdd),
					CommitSHA: commitSHA,
					FilePath:  gitdiffFile.NewName,
				}

				for _, finding := range d.Detect(fragment) {
					d.addFinding(augmentGitFinding(finding, textFragment, gitdiffFile))
				}
			}
			return nil
		})
	}

	if err := s.Wait(); err != nil {
		return d.findings, err
	}
	log.Info().Msgf("%d commits scanned.", len(d.commitMap))
	log.Debug().Msg("Note: this number might be smaller than expected due to commits with no additions")
	if git.ErrEncountered {
		return d.findings, fmt.Errorf("%s", "git error encountered, see logs")
	}
	return d.findings, nil
}

type scanTarget struct {
	Path    string
	Symlink string
}

// DetectFiles accepts a path to a source directory or file and begins a scan of the
// file or directory.
func (d *Detector) DetectFiles(source string) ([]report.Finding, error) {
	s := semgroup.NewGroup(context.Background(), 4)
	paths := make(chan scanTarget)
	s.Go(func() error {
		defer close(paths)
		return filepath.Walk(source,
			func(path string, fInfo os.FileInfo, err error) error {
				if err != nil {
					return err
				}
				if fInfo.Name() == ".git" && fInfo.IsDir() {
					return filepath.SkipDir
				}
				if fInfo.Size() == 0 {
					return nil
				}
				if fInfo.Mode().IsRegular() {
					paths <- scanTarget{
						Path:    path,
						Symlink: "",
					}
				}
				if fInfo.Mode().Type() == fs.ModeSymlink && d.FollowSymlinks {
					realPath, err := filepath.EvalSymlinks(path)
					if err != nil {
						return err
					}
					realPathFileInfo, _ := os.Stat(realPath)
					if realPathFileInfo.IsDir() {
						log.Debug().Msgf("found symlinked directory: %s -> %s [skipping]", path, realPath)
						return nil
					}
					paths <- scanTarget{
						Path:    realPath,
						Symlink: path,
					}
				}
				return nil
			})
	})
	for pa := range paths {
		p := pa
		s.Go(func() error {
<<<<<<< HEAD
			f, err := os.Open(p)
			defer f.Close()
=======
			b, err := os.ReadFile(p.Path)
>>>>>>> 7cfebca5
			if err != nil {
				return err
			}
			findings, err := d.DetectReader(f)
			if err != nil {
				return err
			}
<<<<<<< HEAD
			for _, f := range findings {
				f.File = p
				d.addFinding(f)
=======
			if mimetype.MIME.Type == "application" {
				return nil // skip binary files
			}

			fragment := Fragment{
				Raw:      string(b),
				FilePath: p.Path,
			}
			if p.Symlink != "" {
				fragment.SymlinkFile = p.Symlink
			}
			for _, finding := range d.Detect(fragment) {
				// need to add 1 since line counting starts at 1
				finding.EndLine++
				finding.StartLine++
				d.addFinding(finding)
>>>>>>> 7cfebca5
			}

			return nil
		})
	}

	if err := s.Wait(); err != nil {
		return d.findings, err
	}

	return d.findings, nil
}

// DetectReader accepts an io.Reader and a buffer size for the reader in KB
func (d *Detector) DetectReader(r io.Reader, bufSize int) ([]report.Finding, error) {
	reader := bufio.NewReader(r)
	buf := make([]byte, 0, 1000*bufSize)
	currNewLine := 0
	findings := []report.Finding{}

	for {
		n, err := reader.Read(buf[:cap(buf)])
		buf = buf[:n]
		if err != nil {
			if err != io.EOF {
				break
			}
			break
		}

		fragment := Fragment{
			Raw: string(buf),
		}
		for _, finding := range d.Detect(fragment) {
			finding.StartLine += (currNewLine + 1)
			finding.EndLine += (currNewLine + 1)
			findings = append(findings, finding)
		}
		currNewLine += bytes.Count(buf, []byte{'\n'})

	}

	return findings, nil
}

// Detect scans the given fragment and returns a list of findings
func (d *Detector) Detect(fragment Fragment) []report.Finding {
	var findings []report.Finding

	// initiate fragment keywords
	fragment.keywords = make(map[string]bool)

	// check if filepath is allowed
	if fragment.FilePath != "" && (d.Config.Allowlist.PathAllowed(fragment.FilePath) ||
		fragment.FilePath == d.Config.Path || (d.baselinePath != "" && fragment.FilePath == d.baselinePath)) {
		return findings
	}

	// add newline indices for location calculation in detectRule
	fragment.newlineIndices = regexp.MustCompile("\n").FindAllStringIndex(fragment.Raw, -1)

	// build keyword map for prefiltering rules
	normalizedRaw := strings.ToLower(fragment.Raw)
	matches := d.prefilter.FindAll(normalizedRaw)
	for _, m := range matches {
		fragment.keywords[normalizedRaw[m.Start():m.End()]] = true
	}

	for _, rule := range d.Config.Rules {
		if len(rule.Keywords) == 0 {
			// if not keywords are associated with the rule always scan the
			// fragment using the rule
			findings = append(findings, d.detectRule(fragment, rule)...)
			continue
		}
		fragmentContainsKeyword := false
		// check if keywords are in the fragment
		for _, k := range rule.Keywords {
			if _, ok := fragment.keywords[strings.ToLower(k)]; ok {
				fragmentContainsKeyword = true
			}
		}
		if fragmentContainsKeyword {
			findings = append(findings, d.detectRule(fragment, rule)...)
		}
	}
	return filter(findings, d.Redact)
}

// addFinding synchronously adds a finding to the findings slice
func (d *Detector) addFinding(finding report.Finding) {
	if finding.Commit == "" {
		finding.Fingerprint = fmt.Sprintf("%s:%s:%d", finding.File, finding.RuleID, finding.StartLine)
	} else {
		finding.Fingerprint = fmt.Sprintf("%s:%s:%s:%d", finding.Commit, finding.File, finding.RuleID, finding.StartLine)
	}
	// check if we should ignore this finding
	if _, ok := d.gitleaksIgnore[finding.Fingerprint]; ok {
		log.Debug().Msgf("ignoring finding with Fingerprint %s",
			finding.Fingerprint)
		return
	}

	if d.baseline != nil && !IsNew(finding, d.baseline) {
		log.Debug().Msgf("baseline duplicate -- ignoring finding with Fingerprint %s", finding.Fingerprint)
		return
	}

	d.findingMutex.Lock()
	d.findings = append(d.findings, finding)
	if d.Verbose {
		printFinding(finding)
	}
	d.findingMutex.Unlock()
}

// addCommit synchronously adds a commit to the commit slice
func (d *Detector) addCommit(commit string) {
	d.commitMap[commit] = true
}<|MERGE_RESOLUTION|>--- conflicted
+++ resolved
@@ -5,17 +5,15 @@
 	"bytes"
 	"context"
 	"fmt"
-<<<<<<< HEAD
 	"io"
-=======
 	"io/fs"
->>>>>>> 7cfebca5
 	"os"
 	"path/filepath"
 	"regexp"
 	"strings"
 	"sync"
 
+	"github.com/h2non/filetype"
 	"github.com/zricethezav/gitleaks/v8/config"
 	"github.com/zricethezav/gitleaks/v8/detect/git"
 	"github.com/zricethezav/gitleaks/v8/report"
@@ -449,24 +447,15 @@
 	for pa := range paths {
 		p := pa
 		s.Go(func() error {
-<<<<<<< HEAD
-			f, err := os.Open(p)
-			defer f.Close()
-=======
 			b, err := os.ReadFile(p.Path)
->>>>>>> 7cfebca5
 			if err != nil {
 				return err
 			}
-			findings, err := d.DetectReader(f)
+
+			mimetype, err := filetype.Match(b)
 			if err != nil {
 				return err
 			}
-<<<<<<< HEAD
-			for _, f := range findings {
-				f.File = p
-				d.addFinding(f)
-=======
 			if mimetype.MIME.Type == "application" {
 				return nil // skip binary files
 			}
@@ -483,7 +472,6 @@
 				finding.EndLine++
 				finding.StartLine++
 				d.addFinding(finding)
->>>>>>> 7cfebca5
 			}
 
 			return nil
@@ -518,9 +506,10 @@
 			Raw: string(buf),
 		}
 		for _, finding := range d.Detect(fragment) {
-			finding.StartLine += (currNewLine + 1)
-			finding.EndLine += (currNewLine + 1)
 			findings = append(findings, finding)
+			if d.Verbose {
+				printFinding(finding)
+			}
 		}
 		currNewLine += bytes.Count(buf, []byte{'\n'})
 
