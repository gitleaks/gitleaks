--- conflicted
+++ resolved
@@ -422,12 +422,10 @@
 
 		// check entropy
 		entropy := shannonEntropy(finding.Secret)
-
 		finding.Entropy = float32(entropy)
 		if rule.Entropy != 0.0 {
 			if entropy <= rule.Entropy {
 				logger.Trace().
-					//Here you can add REDACTED finding or finding.line or leave as is (at your discretion)
 					Float32("entropy", finding.Entropy).
 					Msg("Skipping finding due to low entropy")
 				// entropy is too low, skip this finding
@@ -515,32 +513,6 @@
 				continue MatchLoop
 			}
 		}
-
-<<<<<<< HEAD
-=======
-		// check entropy
-		entropy := shannonEntropy(finding.Secret)
-		finding.Entropy = float32(entropy)
-		if r.Entropy != 0.0 {
-			if entropy <= r.Entropy {
-				// entropy is too low, skip this finding
-				continue
-			}
-			// NOTE: this is a goofy hack to get around the fact there golang's regex engine
-			// does not support positive lookaheads. Ideally we would want to add a
-			// restriction on generic rules regex that requires the secret match group
-			// contains both numbers and alphabetical characters, not just alphabetical characters.
-			// What this bit of code does is check if the ruleid is prepended with "generic" and enforces the
-			// secret contains both digits and alphabetical characters.
-			// TODO: this should be replaced with stop words
-			if strings.HasPrefix(r.RuleID, "generic") {
-				if !containsDigit(finding.Secret) {
-					continue
-				}
-			}
-		}
-
->>>>>>> 7edfc6b5
 		findings = append(findings, finding)
 	}
 	return findings
