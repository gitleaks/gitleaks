package detect

import (
	"bufio"
	"bytes"
	"context"
	"fmt"
	"io"
<<<<<<< HEAD
=======
	"io/fs"
>>>>>>> 6ef704f2
	"os"
	"path/filepath"
	"regexp"
	"strings"
	"sync"

	"github.com/h2non/filetype"
	"github.com/zricethezav/gitleaks/v8/config"
	"github.com/zricethezav/gitleaks/v8/detect/git"
	"github.com/zricethezav/gitleaks/v8/report"

	"github.com/fatih/semgroup"
	"github.com/gitleaks/go-gitdiff/gitdiff"
	ahocorasick "github.com/petar-dambovaliev/aho-corasick"
	"github.com/rs/zerolog/log"
	"github.com/spf13/viper"
)

// Type used to differentiate between git scan types:
// $ gitleaks detect
// $ gitleaks protect
// $ gitleaks protect staged
type GitScanType int

const (
	DetectType GitScanType = iota
	ProtectType
	ProtectStagedType

	gitleaksAllowSignature = "gitleaks:allow"
)

// Detector is the main detector struct
type Detector struct {
	// Config is the configuration for the detector
	Config config.Config

	// Redact is a flag to redact findings. This is exported
	// so users using gitleaks as a library can set this flag
	// without calling `detector.Start(cmd *cobra.Command)`
	Redact bool

	// verbose is a flag to print findings
	Verbose bool

	// files larger than this will be skipped
	MaxTargetMegaBytes int

	// followSymlinks is a flag to enable scanning symlink files
	FollowSymlinks bool

	// commitMap is used to keep track of commits that have been scanned.
	// This is only used for logging purposes and git scans.
	commitMap map[string]bool

	// findingMutex is to prevent concurrent access to the
	// findings slice when adding findings.
	findingMutex *sync.Mutex

	// findings is a slice of report.Findings. This is the result
	// of the detector's scan which can then be used to generate a
	// report.
	findings []report.Finding

	// prefilter is a ahocorasick struct used for doing efficient string
	// matching given a set of words (keywords from the rules in the config)
	prefilter ahocorasick.AhoCorasick

	// a list of known findings that should be ignored
	baseline []report.Finding

	// path to baseline
	baselinePath string

	// gitleaksIgnore
	gitleaksIgnore map[string]bool
}

// Fragment contains the data to be scanned
type Fragment struct {
	// Raw is the raw content of the fragment
	Raw string

	// FilePath is the path to the file if applicable
	FilePath    string
	SymlinkFile string

	// CommitSHA is the SHA of the commit if applicable
	CommitSHA string

	// newlineIndices is a list of indices of newlines in the raw content.
	// This is used to calculate the line location of a finding
	newlineIndices [][]int

	// keywords is a map of all the keywords contain within the contents
	// of this fragment
	keywords map[string]bool
}

// NewDetector creates a new detector with the given config
func NewDetector(cfg config.Config) *Detector {
	builder := ahocorasick.NewAhoCorasickBuilder(ahocorasick.Opts{
		AsciiCaseInsensitive: true,
		MatchOnlyWholeWords:  false,
		MatchKind:            ahocorasick.LeftMostLongestMatch,
		DFA:                  true,
	})

	return &Detector{
		commitMap:      make(map[string]bool),
		gitleaksIgnore: make(map[string]bool),
		findingMutex:   &sync.Mutex{},
		findings:       make([]report.Finding, 0),
		Config:         cfg,
		prefilter:      builder.Build(cfg.Keywords),
	}
}

// NewDetectorDefaultConfig creates a new detector with the default config
func NewDetectorDefaultConfig() (*Detector, error) {
	viper.SetConfigType("toml")
	err := viper.ReadConfig(strings.NewReader(config.DefaultConfig))
	if err != nil {
		return nil, err
	}
	var vc config.ViperConfig
	err = viper.Unmarshal(&vc)
	if err != nil {
		return nil, err
	}
	cfg, err := vc.Translate()
	if err != nil {
		return nil, err
	}
	return NewDetector(cfg), nil
}

func (d *Detector) AddGitleaksIgnore(gitleaksIgnorePath string) error {
	log.Debug().Msg("found .gitleaksignore file")
	file, err := os.Open(gitleaksIgnorePath)

	if err != nil {
		return err
	}

	defer file.Close()
	scanner := bufio.NewScanner(file)

	for scanner.Scan() {
		d.gitleaksIgnore[scanner.Text()] = true
	}
	return nil
}

func (d *Detector) AddBaseline(baselinePath string) error {
	if baselinePath != "" {
		baseline, err := LoadBaseline(baselinePath)
		if err != nil {
			return err
		}
		d.baseline = baseline
	}
	d.baselinePath = baselinePath
	return nil
}

// DetectBytes scans the given bytes and returns a list of findings
func (d *Detector) DetectBytes(content []byte) []report.Finding {
	return d.DetectString(string(content))
}

// DetectString scans the given string and returns a list of findings
func (d *Detector) DetectString(content string) []report.Finding {
	return d.Detect(Fragment{
		Raw: content,
	})
}

// detectRule scans the given fragment for the given rule and returns a list of findings
func (d *Detector) detectRule(fragment Fragment, rule config.Rule) []report.Finding {
	var findings []report.Finding

	// check if filepath or commit is allowed for this rule
	if rule.Allowlist.CommitAllowed(fragment.CommitSHA) ||
		rule.Allowlist.PathAllowed(fragment.FilePath) {
		return findings
	}

	if rule.Path != nil && rule.Regex == nil {
		// Path _only_ rule
		if rule.Path.Match([]byte(fragment.FilePath)) {
			finding := report.Finding{
				Description: rule.Description,
				File:        fragment.FilePath,
				SymlinkFile: fragment.SymlinkFile,
				RuleID:      rule.RuleID,
				Match:       fmt.Sprintf("file detected: %s", fragment.FilePath),
				Tags:        rule.Tags,
			}
			return append(findings, finding)
		}
	} else if rule.Path != nil {
		// if path is set _and_ a regex is set, then we need to check both
		// so if the path does not match, then we should return early and not
		// consider the regex
		if !rule.Path.Match([]byte(fragment.FilePath)) {
			return findings
		}
	}

	// if path only rule, skip content checks
	if rule.Regex == nil {
		return findings
	}

	// If flag configure and raw data size bigger then the flag
	if d.MaxTargetMegaBytes > 0 {
		rawLength := len(fragment.Raw) / 1000000
		if rawLength > d.MaxTargetMegaBytes {
			log.Debug().Msgf("skipping file: %s scan due to size: %d", fragment.FilePath, rawLength)
			return findings
		}
	}

	matchIndices := rule.Regex.FindAllStringIndex(fragment.Raw, -1)
	for _, matchIndex := range matchIndices {
		// extract secret from match
		secret := strings.Trim(fragment.Raw[matchIndex[0]:matchIndex[1]], "\n")

		// determine location of match. Note that the location
		// in the finding will be the line/column numbers of the _match_
		// not the _secret_, which will be different if the secretGroup
		// value is set for this rule
		loc := location(fragment, matchIndex)

		if matchIndex[1] > loc.endLineIndex {
			loc.endLineIndex = matchIndex[1]
		}

		finding := report.Finding{
			Description: rule.Description,
			File:        fragment.FilePath,
			SymlinkFile: fragment.SymlinkFile,
			RuleID:      rule.RuleID,
			StartLine:   loc.startLine,
			EndLine:     loc.endLine,
			StartColumn: loc.startColumn,
			EndColumn:   loc.endColumn,
			Secret:      secret,
			Match:       secret,
			Tags:        rule.Tags,
			Line:        fragment.Raw[loc.startLineIndex:loc.endLineIndex],
		}

		if strings.Contains(fragment.Raw[loc.startLineIndex:loc.endLineIndex],
			gitleaksAllowSignature) {
			continue
		}

		// check if the secret is in the allowlist
		if rule.Allowlist.RegexAllowed(finding.Secret) ||
			d.Config.Allowlist.RegexAllowed(finding.Secret) {
			continue
		}

		// extract secret from secret group if set
		if rule.SecretGroup != 0 {
			groups := rule.Regex.FindStringSubmatch(secret)
			if len(groups) <= rule.SecretGroup || len(groups) == 0 {
				// Config validation should prevent this
				continue
			}
			secret = groups[rule.SecretGroup]
			finding.Secret = secret
		}

		// check if the secret is in the list of stopwords
		if rule.Allowlist.ContainsStopWord(finding.Secret) ||
			d.Config.Allowlist.ContainsStopWord(finding.Secret) {
			continue
		}

		// check entropy
		entropy := shannonEntropy(finding.Secret)
		finding.Entropy = float32(entropy)
		if rule.Entropy != 0.0 {
			if entropy <= rule.Entropy {
				// entropy is too low, skip this finding
				continue
			}
			// NOTE: this is a goofy hack to get around the fact there golang's regex engine
			// does not support positive lookaheads. Ideally we would want to add a
			// restriction on generic rules regex that requires the secret match group
			// contains both numbers and alphabetical characters, not just alphabetical characters.
			// What this bit of code does is check if the ruleid is prepended with "generic" and enforces the
			// secret contains both digits and alphabetical characters.
			// TODO: this should be replaced with stop words
			if strings.HasPrefix(rule.RuleID, "generic") {
				if !containsDigit(secret) {
					continue
				}
			}
		}

		findings = append(findings, finding)
	}
	return findings
}

// GitScan accepts a *gitdiff.File channel which contents a git history generated from
// the output of `git log -p ...`. startGitScan will look at each file (patch) in the history
// and determine if the patch contains any findings.
func (d *Detector) DetectGit(source string, logOpts string, gitScanType GitScanType) ([]report.Finding, error) {
	var (
		gitdiffFiles <-chan *gitdiff.File
		err          error
	)
	switch gitScanType {
	case DetectType:
		gitdiffFiles, err = git.GitLog(source, logOpts)
		if err != nil {
			return d.findings, err
		}
	case ProtectType:
		gitdiffFiles, err = git.GitDiff(source, false)
		if err != nil {
			return d.findings, err
		}
	case ProtectStagedType:
		gitdiffFiles, err = git.GitDiff(source, true)
		if err != nil {
			return d.findings, err
		}
	}

	s := semgroup.NewGroup(context.Background(), 4)

	for gitdiffFile := range gitdiffFiles {
		gitdiffFile := gitdiffFile

		// skip binary files
		if gitdiffFile.IsBinary || gitdiffFile.IsDelete {
			continue
		}

		// Check if commit is allowed
		commitSHA := ""
		if gitdiffFile.PatchHeader != nil {
			commitSHA = gitdiffFile.PatchHeader.SHA
			if d.Config.Allowlist.CommitAllowed(gitdiffFile.PatchHeader.SHA) {
				continue
			}
		}
		d.addCommit(commitSHA)

		s.Go(func() error {
			for _, textFragment := range gitdiffFile.TextFragments {
				if textFragment == nil {
					return nil
				}

				fragment := Fragment{
					Raw:       textFragment.Raw(gitdiff.OpAdd),
					CommitSHA: commitSHA,
					FilePath:  gitdiffFile.NewName,
				}

				for _, finding := range d.Detect(fragment) {
					d.addFinding(augmentGitFinding(finding, textFragment, gitdiffFile))
				}
			}
			return nil
		})
	}

	if err := s.Wait(); err != nil {
		return d.findings, err
	}
	log.Info().Msgf("%d commits scanned.", len(d.commitMap))
	log.Debug().Msg("Note: this number might be smaller than expected due to commits with no additions")
	if git.ErrEncountered {
		return d.findings, fmt.Errorf("%s", "git error encountered, see logs")
	}
	return d.findings, nil
}

<<<<<<< HEAD
// DetectPipe accepts a *gitdiff.File channel which contents a git history generated from
// the output of `git log -p ...`. startGitScan will look at each file (patch) in the history
// and determine if the patch contains any findings.
func (d *Detector) DetectPipe() ([]report.Finding, error) {

	var (
		err          error
		DetectReader string
	)

	input := io.ReadCloser(os.Stdin)
	buf := new(bytes.Buffer)
	buf.ReadFrom(input)
	inputStr := buf.String()

	if strings.Contains(inputStr, "diff --git") {
		DetectReader = "git"
	} else {
		DetectReader = "unknown"
	}

	switch DetectReader {
	case "git":
		d.DetectPipeGit(&inputStr)
		if err != nil {
			return d.findings, err
		}
	case "unknown":
		log.Error().Msgf("Can't parse input from pipe. Reader unknown")
		os.Exit(126)
	}

	return d.findings, nil

}

func (d *Detector) DetectPipeGit(inputStr *string) ([]report.Finding, error) {

	var (
		gitdiffFiles <-chan *gitdiff.File
		err          error
	)

	gitdiffFiles, err = git.GitPipe(inputStr)
	if err != nil {
		return d.findings, err
	}

	s := semgroup.NewGroup(context.Background(), 4)

	for gitdiffFile := range gitdiffFiles {
		gitdiffFile := gitdiffFile

		// skip binary files
		if gitdiffFile.IsBinary || gitdiffFile.IsDelete {
			continue
		}

		// Check if commit is allowed
		commitSHA := ""
		if gitdiffFile.PatchHeader != nil {
			commitSHA = gitdiffFile.PatchHeader.SHA
			if d.Config.Allowlist.CommitAllowed(gitdiffFile.PatchHeader.SHA) {
				continue
			}
		}
		d.addCommit(commitSHA)

		s.Go(func() error {
			for _, textFragment := range gitdiffFile.TextFragments {
				if textFragment == nil {
					return nil
				}

				fragment := Fragment{
					Raw:       textFragment.Raw(gitdiff.OpAdd),
					CommitSHA: commitSHA,
					FilePath:  gitdiffFile.NewName,
				}

				for _, finding := range d.Detect(fragment) {
					d.addFinding(augmentGitFinding(finding, textFragment, gitdiffFile))
				}
			}
			return nil
		})
	}

	if err := s.Wait(); err != nil {
		return d.findings, err
	}
	log.Debug().Msgf("%d commits scanned. Note: this number might be smaller than expected due to commits with no additions", len(d.commitMap))
	if git.ErrEncountered {
		return d.findings, fmt.Errorf("%s", "git error encountered, see logs")
	}
	return d.findings, nil
=======
type scanTarget struct {
	Path    string
	Symlink string
>>>>>>> 6ef704f2
}

// DetectFiles accepts a path to a source directory or file and begins a scan of the
// file or directory.
func (d *Detector) DetectFiles(source string) ([]report.Finding, error) {
	s := semgroup.NewGroup(context.Background(), 4)
	paths := make(chan scanTarget)
	s.Go(func() error {
		defer close(paths)
		return filepath.Walk(source,
			func(path string, fInfo os.FileInfo, err error) error {
				if err != nil {
					return err
				}
				if fInfo.Name() == ".git" && fInfo.IsDir() {
					return filepath.SkipDir
				}
				if fInfo.Size() == 0 {
					return nil
				}
				if fInfo.Mode().IsRegular() {
					paths <- scanTarget{
						Path:    path,
						Symlink: "",
					}
				}
				if fInfo.Mode().Type() == fs.ModeSymlink && d.FollowSymlinks {
					realPath, err := filepath.EvalSymlinks(path)
					if err != nil {
						return err
					}
					realPathFileInfo, _ := os.Stat(realPath)
					if realPathFileInfo.IsDir() {
						log.Debug().Msgf("found symlinked directory: %s -> %s [skipping]", path, realPath)
						return nil
					}
					paths <- scanTarget{
						Path:    realPath,
						Symlink: path,
					}
				}
				return nil
			})
	})
	for pa := range paths {
		p := pa
		s.Go(func() error {
			b, err := os.ReadFile(p.Path)
			if err != nil {
				return err
			}

			mimetype, err := filetype.Match(b)
			if err != nil {
				return err
			}
			if mimetype.MIME.Type == "application" {
				return nil // skip binary files
			}

			fragment := Fragment{
				Raw:      string(b),
				FilePath: p.Path,
			}
			if p.Symlink != "" {
				fragment.SymlinkFile = p.Symlink
			}
			for _, finding := range d.Detect(fragment) {
				// need to add 1 since line counting starts at 1
				finding.EndLine++
				finding.StartLine++
				d.addFinding(finding)
			}

			return nil
		})
	}

	if err := s.Wait(); err != nil {
		return d.findings, err
	}

	return d.findings, nil
}

// DetectReader accepts an io.Reader and a buffer size for the reader in KB
func (d *Detector) DetectReader(r io.Reader, bufSize int) ([]report.Finding, error) {
	reader := bufio.NewReader(r)
	buf := make([]byte, 0, 1000*bufSize)
	findings := []report.Finding{}

	for {
		n, err := reader.Read(buf[:cap(buf)])
		buf = buf[:n]
		if err != nil {
			if err != io.EOF {
				return findings, err
			}
			break
		}

		fragment := Fragment{
			Raw: string(buf),
		}
		for _, finding := range d.Detect(fragment) {
			findings = append(findings, finding)
			if d.Verbose {
				printFinding(finding)
			}
		}
	}

	return findings, nil
}

// Detect scans the given fragment and returns a list of findings
func (d *Detector) Detect(fragment Fragment) []report.Finding {
	var findings []report.Finding

	// initiate fragment keywords
	fragment.keywords = make(map[string]bool)

	// check if filepath is allowed
	if fragment.FilePath != "" && (d.Config.Allowlist.PathAllowed(fragment.FilePath) ||
		fragment.FilePath == d.Config.Path || (d.baselinePath != "" && fragment.FilePath == d.baselinePath)) {
		return findings
	}

	// add newline indices for location calculation in detectRule
	fragment.newlineIndices = regexp.MustCompile("\n").FindAllStringIndex(fragment.Raw, -1)

	// build keyword map for prefiltering rules
	normalizedRaw := strings.ToLower(fragment.Raw)
	matches := d.prefilter.FindAll(normalizedRaw)
	for _, m := range matches {
		fragment.keywords[normalizedRaw[m.Start():m.End()]] = true
	}

	for _, rule := range d.Config.Rules {
		if len(rule.Keywords) == 0 {
			// if not keywords are associated with the rule always scan the
			// fragment using the rule
			findings = append(findings, d.detectRule(fragment, rule)...)
			continue
		}
		fragmentContainsKeyword := false
		// check if keywords are in the fragment
		for _, k := range rule.Keywords {
			if _, ok := fragment.keywords[strings.ToLower(k)]; ok {
				fragmentContainsKeyword = true
			}
		}
		if fragmentContainsKeyword {
			findings = append(findings, d.detectRule(fragment, rule)...)
		}
	}
	return filter(findings, d.Redact)
}

// addFinding synchronously adds a finding to the findings slice
func (d *Detector) addFinding(finding report.Finding) {
	if finding.Commit == "" {
		finding.Fingerprint = fmt.Sprintf("%s:%s:%d", finding.File, finding.RuleID, finding.StartLine)
	} else {
		finding.Fingerprint = fmt.Sprintf("%s:%s:%s:%d", finding.Commit, finding.File, finding.RuleID, finding.StartLine)
	}
	// check if we should ignore this finding
	if _, ok := d.gitleaksIgnore[finding.Fingerprint]; ok {
		log.Debug().Msgf("ignoring finding with Fingerprint %s",
			finding.Fingerprint)
		return
	}

	if d.baseline != nil && !IsNew(finding, d.baseline) {
		log.Debug().Msgf("baseline duplicate -- ignoring finding with Fingerprint %s", finding.Fingerprint)
		return
	}

	d.findingMutex.Lock()
	d.findings = append(d.findings, finding)
	if d.Verbose {
		printFinding(finding)
	}
	d.findingMutex.Unlock()
}

// addCommit synchronously adds a commit to the commit slice
func (d *Detector) addCommit(commit string) {
	d.commitMap[commit] = true
}<|MERGE_RESOLUTION|>--- conflicted
+++ resolved
@@ -6,10 +6,7 @@
 	"context"
 	"fmt"
 	"io"
-<<<<<<< HEAD
-=======
 	"io/fs"
->>>>>>> 6ef704f2
 	"os"
 	"path/filepath"
 	"regexp"
@@ -396,7 +393,7 @@
 	return d.findings, nil
 }
 
-<<<<<<< HEAD
+
 // DetectPipe accepts a *gitdiff.File channel which contents a git history generated from
 // the output of `git log -p ...`. startGitScan will look at each file (patch) in the history
 // and determine if the patch contains any findings.
@@ -493,11 +490,11 @@
 		return d.findings, fmt.Errorf("%s", "git error encountered, see logs")
 	}
 	return d.findings, nil
-=======
+}
+
 type scanTarget struct {
 	Path    string
 	Symlink string
->>>>>>> 6ef704f2
 }
 
 // DetectFiles accepts a path to a source directory or file and begins a scan of the
