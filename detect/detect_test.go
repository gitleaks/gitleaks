package detect

import (
	"bytes"
	"context"
	"fmt"
	"io"
	"os"
	"path/filepath"
	"runtime"
	"strings"
	"testing"

	"github.com/google/go-cmp/cmp"
	"github.com/google/go-cmp/cmp/cmpopts"
	"github.com/rs/zerolog"
	"github.com/spf13/viper"
	"github.com/stretchr/testify/assert"
	"github.com/stretchr/testify/require"
	"golang.org/x/exp/maps"

	"github.com/zricethezav/gitleaks/v8/cmd/scm"
	"github.com/zricethezav/gitleaks/v8/config"
	"github.com/zricethezav/gitleaks/v8/detect/codec"
	"github.com/zricethezav/gitleaks/v8/logging"
	"github.com/zricethezav/gitleaks/v8/regexp"
	"github.com/zricethezav/gitleaks/v8/report"
	"github.com/zricethezav/gitleaks/v8/sources"
)

const maxDecodeDepth = 8
const configPath = "../testdata/config/"
const repoBasePath = "../testdata/repos/"
const archivesBasePath = "../testdata/archives/"
const encodedTestValues = `
# Decoded
-----BEGIN PRIVATE KEY-----
135f/bRUBHrbHqLY/xS3I7Oth+8rgG+0tBwfMcbk05Sgxq6QUzSYIQAop+WvsTwk2sR+C38g0Mnb
u+QDkg0spw==
-----END PRIVATE KEY-----

# Encoded
private_key: 'LS0tLS1CRUdJTiBQUklWQVRFIEtFWS0tLS0tCjQzNWYvYlJVQkhyYkhxTFkveFMzSTdPdGgrOHJnRyswdEJ3Zk1jYmswNVNneHE2UVV6U1lJUUFvcCtXdnNUd2syc1IrQzM4ZzBNbmIKdStRRGtnMHNwdz09Ci0tLS0tRU5EIFBSSVZBVEUgS0VZLS0tLS0K'

# Double Encoded: b64 encoded aws config inside a jwt
eyJhbGciOiJIUzI1NiIsInR5cCI6IkpXVCJ9.eyJzdWIiOiIxMjM0NTY3ODkwIiwiY29uZmlnIjoiVzJSbFptRjFiSFJkQ25KbFoybHZiaUE5SUhWekxXVmhjM1F0TWdwaGQzTmZZV05qWlhOelgydGxlVjlwWkNBOUlFRlRTVUZKVDFOR1QwUk9UamRNV0UweE1FcEpDbUYzYzE5elpXTnlaWFJmWVdOalpYTnpYMnRsZVNBOUlIZEtZV3h5V0ZWMGJrWkZUVWt2U3pkTlJFVk9SeTlpVUhoU1ptbERXVVZHVlVORWJFVllNVUVLIiwiaWF0IjoxNTE2MjM5MDIyfQ.8gxviXEOuIBQk2LvTYHSf-wXVhnEKC3h4yM5nlOF4zA

# A small secret at the end to make sure that as the other ones above shrink
# when decoded, the positions are taken into consideration for overlaps
c21hbGwtc2VjcmV0

# This tests how it handles when the match bounds go outside the decoded value
secret=ZGVjb2RlZC1zZWNyZXQtdmFsdWUwMA==
# The above encoded again
c2VjcmV0PVpHVmpiMlJsWkMxelpXTnlaWFF0ZG1Gc2RXVT0=

# Confirm you can ignore on the decoded value
password="bFJxQkstejVrZjQtcGxlYXNlLWlnbm9yZS1tZS1YLVhJSk0yUGRkdw=="

# This tests that it can do hex encoded data
secret=6465636F6465642D7365637265742D76616C756576484558

# This tests that it can do percent encoded data
## partial encoded data
secret=decoded-%73%65%63%72%65%74-valuev2
## scattered encoded
secret=%64%65coded-%73%65%63%72%65%74-valuev3

# Test multi levels of encoding where the source is a partal encoding
# it is important that the bounds of the predecessors are properly
# considered
## single percent encoding in the middle of multi layer b64
c2VjcmV0PVpHVmpiMl%4AsWkMxelpXTnlaWFF0ZG1Gc2RXVjJOQT09
## single percent encoding at the beginning of hex
secret%3d6465636F6465642D7365637265742D76616C75657635
## multiple percent encodings in a single layer base64
secret=ZGVjb2%52lZC1zZWNyZXQtdm%46sdWV4ODY=  # ends in x86
## base64 encoded partially percent encoded value
secret=ZGVjb2RlZC0lNzMlNjUlNjMlNzIlNjUlNzQtdmFsdWU=
## one of the lines above that went through... a lot
## and there's surrounding text around it
Look at this value: %4EjMzMjU2NkE2MzZENTYzMDUwNTY3MDQ4%4eTY2RDcwNjk0RDY5NTUzMTRENkQ3ODYx%25%34%65TE3QTQ2MzY1NzZDNjQ0RjY1NTY3MDU5NTU1ODUyNkI2MjUzNTUzMDRFNkU0RTZCNTYzMTU1MzkwQQ== # isn't it crazy?
## Multi percent encode two random characters close to the bounds of the base64
## encoded data to make sure that the bounds are still correctly calculated
secret=ZG%25%32%35%25%33%32%25%33%35%25%32%35%25%33%33%25%33%35%25%32%35%25%33%33%25%33%36%25%32%35%25%33%32%25%33%35%25%32%35%25%33%33%25%33%36%25%32%35%25%33%36%25%33%31%25%32%35%25%33%32%25%33%35%25%32%35%25%33%33%25%33%36%25%32%35%25%33%33%25%33%322RlZC1zZWNyZXQtd%25%36%64%25%34%36%25%37%33dWU=
## The similar to the above but also touching the edge of the base64
secret=%25%35%61%25%34%37%25%35%36jb2RlZC1zZWNyZXQtdmFsdWU%25%32%35%25%33%33%25%36%34
## The similar to the above but also touching and overlapping the base64
secret%3D%25%35%61%25%34%37%25%35%36jb2RlZC1zZWNyZXQtdmFsdWU%25%32%35%25%33%33%25%36%34
`

var multili = `
username = "admin"



			password = "secret123"
`

func compare(t *testing.T, a, b []report.Finding) {
	if diff := cmp.Diff(a, b,
		cmpopts.SortSlices(func(a, b report.Finding) bool {
			if a.File != b.File {
				return a.File < b.File
			}
			if a.StartLine != b.StartLine {
				return a.StartLine < b.StartLine
			}
			if a.StartColumn != b.StartColumn {
				return a.StartColumn < b.StartColumn
			}
			if a.EndLine != b.EndLine {
				return a.EndLine < b.EndLine
			}
			if a.EndColumn != b.EndColumn {
				return a.EndColumn < b.EndColumn
			}
			if a.RuleID != b.RuleID {
				return a.RuleID < b.RuleID
			}
			return a.Secret < b.Secret
		}),
		cmpopts.IgnoreFields(report.Finding{},
			"Fingerprint", "Author", "Email", "Date", "Message", "Commit", "auxiliaryFindings"),
		cmpopts.EquateApprox(0.0001, 0), // For floating point Entropy comparison
	); diff != "" {
		t.Errorf("findings mismatch (-want +got):\n%s", diff)
	}

}

func TestDetect(t *testing.T) {
	logging.Logger = logging.Logger.Level(zerolog.TraceLevel)
	tests := map[string]struct {
		cfgName      string
		baselinePath string
		fragment     Fragment
		// NOTE: for expected findings, all line numbers will be 0
		// because line deltas are added _after_ the finding is created.
		// I.e., if the finding is from a --no-git file, the line number will be
		// increase by 1 in DetectFromFiles(). If the finding is from git,
		// the line number will be increased by the patch delta.
		expectedFindings  []report.Finding
		wantError         error
		expectedAuxOutput string
	}{
		// General
		"valid allow comment (1)": {
			cfgName: "simple",
			fragment: Fragment{
				Raw:      `awsToken := \"AKIALALEMEL33243OKIA\ // gitleaks:allow"`,
				FilePath: "tmp.go",
			},
		},
		"valid allow comment (2)": {
			cfgName: "simple",
			fragment: Fragment{
				Raw: `awsToken := \

		        \"AKIALALEMEL33243OKIA\ // gitleaks:allow"

		        `,
				FilePath: "tmp.go",
			},
		},
		"invalid allow comment": {
			cfgName: "simple",
			fragment: Fragment{
				Raw: `awsToken := \"AKIALALEMEL33243OKIA\"

		                // gitleaks:allow"

		                `,
				FilePath: "tmp.go",
			},
			expectedFindings: []report.Finding{
				{
					Description: "AWS Access Key",
					Secret:      "AKIALALEMEL33243OKIA",
					Match:       "AKIALALEMEL33243OKIA",
					File:        "tmp.go",
					Line:        `awsToken := \"AKIALALEMEL33243OKIA\"`,
					RuleID:      "aws-access-key",
					Tags:        []string{"key", "AWS"},
					StartLine:   0,
					EndLine:     0,
					StartColumn: 15,
					EndColumn:   34,
					Entropy:     3.1464393,
				},
			},
		},
		"detect finding - aws": {
			cfgName: "simple",
			fragment: Fragment{
				Raw:      `awsToken := \"AKIALALEMEL33243OLIA\"`,
				FilePath: "tmp.go",
			},
			expectedFindings: []report.Finding{
				{
					RuleID:      "aws-access-key",
					Description: "AWS Access Key",
					File:        "tmp.go",
					Line:        `awsToken := \"AKIALALEMEL33243OLIA\"`,
					Match:       "AKIALALEMEL33243OLIA",
					Secret:      "AKIALALEMEL33243OLIA",
					Entropy:     3.0841837,
					StartLine:   0,
					EndLine:     0,
					StartColumn: 15,
					EndColumn:   34,
					Tags:        []string{"key", "AWS"},
				},
			},
		},
		"detect finding - sidekiq env var": {
			cfgName: "simple",
			fragment: Fragment{
				Raw:      `export BUNDLE_ENTERPRISE__CONTRIBSYS__COM=cafebabe:deadbeef;`,
				FilePath: "tmp.sh",
			},
			expectedFindings: []report.Finding{
				{
					RuleID:      "sidekiq-secret",
					Description: "Sidekiq Secret",
					File:        "tmp.sh",
					Line:        `export BUNDLE_ENTERPRISE__CONTRIBSYS__COM=cafebabe:deadbeef;`,
					Match:       "BUNDLE_ENTERPRISE__CONTRIBSYS__COM=cafebabe:deadbeef;",
					Secret:      "cafebabe:deadbeef",
					Entropy:     2.6098502,
					StartLine:   0,
					EndLine:     0,
					StartColumn: 8,
					EndColumn:   60,
					Tags:        []string{},
				},
			},
		},
		"detect finding - sidekiq env var, semicolon": {
			cfgName: "simple",
			fragment: Fragment{
				Raw:      `echo hello1; export BUNDLE_ENTERPRISE__CONTRIBSYS__COM="cafebabe:deadbeef" && echo hello2`,
				FilePath: "tmp.sh",
			},
			expectedFindings: []report.Finding{
				{
					RuleID:      "sidekiq-secret",
					Description: "Sidekiq Secret",
					File:        "tmp.sh",
					Line:        `echo hello1; export BUNDLE_ENTERPRISE__CONTRIBSYS__COM="cafebabe:deadbeef" && echo hello2`,
					Match:       "BUNDLE_ENTERPRISE__CONTRIBSYS__COM=\"cafebabe:deadbeef\"",
					Secret:      "cafebabe:deadbeef",
					Entropy:     2.6098502,
					StartLine:   0,
					EndLine:     0,
					StartColumn: 21,
					EndColumn:   74,
					Tags:        []string{},
				},
			},
		},
		"detect finding - sidekiq url": {
			cfgName: "simple",
			fragment: Fragment{
				Raw:      `url = "http://cafeb4b3:d3adb33f@enterprise.contribsys.com:80/path?param1=true&param2=false#heading1"`,
				FilePath: "tmp.sh",
			},
			expectedFindings: []report.Finding{
				{
					RuleID:      "sidekiq-sensitive-url",
					Description: "Sidekiq Sensitive URL",
					File:        "tmp.sh",
					Line:        `url = "http://cafeb4b3:d3adb33f@enterprise.contribsys.com:80/path?param1=true&param2=false#heading1"`,
					Match:       "http://cafeb4b3:d3adb33f@enterprise.contribsys.com:",
					Secret:      "cafeb4b3:d3adb33f",
					Entropy:     2.984234,
					StartLine:   0,
					EndLine:     0,
					StartColumn: 8,
					EndColumn:   58,
					Tags:        []string{},
				},
			},
		},
		"ignore finding - our config file": {
			cfgName: "simple",
			fragment: Fragment{
				Raw:      `awsToken := \"AKIALALEMEL33243OLIA\"`,
				FilePath: filepath.Join(configPath, "simple.toml"),
			},
		},
		"ignore finding - doesn't match path": {
			cfgName: "generic_with_py_path",
			fragment: Fragment{
				Raw:      `const Discord_Public_Key = "e7322523fb86ed64c836a979cf8465fbd436378c653c1db38f9ae87bc62a6fd5"`,
				FilePath: "tmp.go",
			},
		},
		"detect finding - matches path,regex,entropy": {
			cfgName: "generic_with_py_path",
			fragment: Fragment{
				Raw:      `const Discord_Public_Key = "e7322523fb86ed64c836a979cf8465fbd436378c653c1db38f9ae87bc62a6fd5"`,
				FilePath: "tmp.py",
			},
			expectedFindings: []report.Finding{
				{
					RuleID:      "generic-api-key",
					Description: "Generic API Key",
					File:        "tmp.py",
					Line:        `const Discord_Public_Key = "e7322523fb86ed64c836a979cf8465fbd436378c653c1db38f9ae87bc62a6fd5"`,
					Match:       "Key = \"e7322523fb86ed64c836a979cf8465fbd436378c653c1db38f9ae87bc62a6fd5\"",
					Secret:      "e7322523fb86ed64c836a979cf8465fbd436378c653c1db38f9ae87bc62a6fd5",
					Entropy:     3.7906237,
					StartLine:   0,
					EndLine:     0,
					StartColumn: 22,
					EndColumn:   93,
					Tags:        []string{},
				},
			},
		},
		"ignore finding - allowlist regex": {
			cfgName: "generic_with_py_path",
			fragment: Fragment{
				Raw:      `const Discord_Public_Key = "load2523fb86ed64c836a979cf8465fbd436378c653c1db38f9ae87bc62a6fd5"`,
				FilePath: "tmp.py",
			},
		},

		// Rule
		"rule - ignore path": {
			cfgName:      "valid/rule_path_only",
			baselinePath: ".baseline.json",
			fragment: Fragment{
				Raw:      `const Discord_Public_Key = "e7322523fb86ed64c836a979cf8465fbd436378c653c1db38f9ae87bc62a6fd5"`,
				FilePath: ".baseline.json",
			},
		},
		"rule - detect path ": {
			cfgName: "valid/rule_path_only",
			fragment: Fragment{
				Raw:      `const Discord_Public_Key = "e7322523fb86ed64c836a979cf8465fbd436378c653c1db38f9ae87bc62a6fd5"`,
				FilePath: "tmp.py",
			},
			expectedFindings: []report.Finding{
				{
					Description: "Python Files",
					Match:       "file detected: tmp.py",
					File:        "tmp.py",
					RuleID:      "python-files-only",
					Tags:        []string{},
				},
			},
		},
		"rule - match based on entropy": {
			cfgName: "valid/rule_entropy_group",
			fragment: Fragment{
				Raw: `const Discord_Public_Key = "e7322523fb86ed64c836a979cf8465fbd436378c653c1db38f9ae87bc62a6fd5"
//const Discord_Public_Key = "aaaaaaaaaaaaaaaaaaaaaaaaaaaaaaaaaaaaaaaaaaaaaaaaaaaaaaaaaaaaaaaa"
`,
				FilePath: "tmp.go",
			},
			expectedFindings: []report.Finding{
				{
					RuleID:      "discord-api-key",
					Description: "Discord API key",
					File:        "tmp.go",
					Line:        `const Discord_Public_Key = "e7322523fb86ed64c836a979cf8465fbd436378c653c1db38f9ae87bc62a6fd5"`,
					Match:       "Discord_Public_Key = \"e7322523fb86ed64c836a979cf8465fbd436378c653c1db38f9ae87bc62a6fd5\"",
					Secret:      "e7322523fb86ed64c836a979cf8465fbd436378c653c1db38f9ae87bc62a6fd5",
					Entropy:     3.7906237,
					StartLine:   0,
					EndLine:     0,
					StartColumn: 7,
					EndColumn:   93,
					Tags:        []string{},
				},
			},
		},

		// Allowlists
		"global allowlist - ignore regex": {
			cfgName: "valid/allowlist_global_regex",
			fragment: Fragment{
				Raw:      `awsToken := \"AKIALALEMEL33243OLIA\"`,
				FilePath: "tmp.go",
			},
		},
		"global allowlist - detect, doesn't match all conditions": {
			cfgName: "valid/allowlist_global_multiple",
			fragment: Fragment{
				Raw: `
const token = "mockSecret";
// const token = "changeit";`,
				FilePath: "config.txt",
			},
			expectedFindings: []report.Finding{
				{
					RuleID:      "test",
					File:        "config.txt",
					Line:        "\nconst token = \"mockSecret\";",
					Match:       `token = "mockSecret"`,
					Secret:      "mockSecret",
					Entropy:     2.9219282,
					StartLine:   1,
					EndLine:     1,
					StartColumn: 8,
					EndColumn:   27,
					Tags:        []string{},
				},
			},
		},
		"global allowlist - ignore, matches all conditions": {
			cfgName: "valid/allowlist_global_multiple",
			fragment: Fragment{
				Raw:      `token := "mockSecret";`,
				FilePath: "node_modules/config.txt",
			},
		},
		"global allowlist - detect path, doesn't match all conditions": {
			cfgName: "valid/allowlist_global_multiple",
			fragment: Fragment{
				Raw:      `var token = "fakeSecret";`,
				FilePath: "node_modules/config.txt",
			},
			expectedFindings: []report.Finding{
				{
					RuleID:      "test",
					File:        "node_modules/config.txt",
					Line:        "var token = \"fakeSecret\";",
					Match:       `token = "fakeSecret"`,
					Secret:      "fakeSecret",
					Entropy:     2.8464394,
					StartLine:   0,
					EndLine:     0,
					StartColumn: 5,
					EndColumn:   24,
					Tags:        []string{},
				},
			},
		},
		"allowlist - ignore commit": {
			cfgName: "valid/allowlist_rule_commit",
			fragment: Fragment{
				Raw:       `awsToken := \"AKIALALEMEL33243OLIA\"`,
				FilePath:  "tmp.go",
				CommitSHA: "allowthiscommit",
			},
		},
		"allowlist - ignore path": {
			cfgName: "valid/allowlist_rule_path",
			fragment: Fragment{
				Raw:      `awsToken := \"AKIALALEMEL33243OLIA\"`,
				FilePath: "tmp.go",
			},
		},
		"allowlist - ignore path when extending": {
			cfgName: "valid/allowlist_rule_extend_default",
			fragment: Fragment{
				Raw:      `token = "aebfab88-7596-481d-82e8-c60c8f7de0c0"`,
				FilePath: "path/to/your/problematic/file.js",
			},
		},
		"allowlist - ignore regex": {
			cfgName: "valid/allowlist_rule_regex",
			fragment: Fragment{
				Raw:      `awsToken := \"AKIALALEMEL33243OLIA\"`,
				FilePath: "tmp.go",
			},
		},
		"fragment level composite": {
			cfgName: "composite",
			fragment: Fragment{
				Raw: multili,
			},
			expectedFindings: []report.Finding{
				{
					Description: "Primary rule",
					RuleID:      "primary-rule",
					StartLine:   5,
					EndLine:     5,
					StartColumn: 5,
					EndColumn:   26,
					Line:        "\n\t\t\tpassword = \"secret123\"",
					Match:       `password = "secret123"`,
					Secret:      "secret123",
					Entropy:     2.9477028846740723,
					Tags:        []string{},
				},
			},
			expectedAuxOutput: "Required:    username-rule:1:admin\n",
		},
		// Decoding
		"detect encoded": {
			cfgName: "encoded",
			fragment: Fragment{
				Raw:      encodedTestValues,
				FilePath: "tmp.go",
			},
			expectedFindings: []report.Finding{
				{ // Plain text key captured by normal rule
					Description: "Private Key",
					Secret:      "-----BEGIN PRIVATE KEY-----\n135f/bRUBHrbHqLY/xS3I7Oth+8rgG+0tBwfMcbk05Sgxq6QUzSYIQAop+WvsTwk2sR+C38g0Mnb\nu+QDkg0spw==\n-----END PRIVATE KEY-----",
					Match:       "-----BEGIN PRIVATE KEY-----\n135f/bRUBHrbHqLY/xS3I7Oth+8rgG+0tBwfMcbk05Sgxq6QUzSYIQAop+WvsTwk2sR+C38g0Mnb\nu+QDkg0spw==\n-----END PRIVATE KEY-----",
					File:        "tmp.go",
					Line:        "\n-----BEGIN PRIVATE KEY-----\n135f/bRUBHrbHqLY/xS3I7Oth+8rgG+0tBwfMcbk05Sgxq6QUzSYIQAop+WvsTwk2sR+C38g0Mnb\nu+QDkg0spw==\n-----END PRIVATE KEY-----",
					RuleID:      "private-key",
					Tags:        []string{"key", "private"},
					StartLine:   2,
					EndLine:     5,
					StartColumn: 2,
					EndColumn:   26,
					Entropy:     5.350665,
				},
				{ // Encoded key captured by custom b64 regex rule
					Description: "Private Key",
					Secret:      "LS0tLS1CRUdJTiBQUklWQVRFIEtFWS0tLS0tCjQzNWYvYlJVQkhyYkhxTFkveFMzSTdPdGgrOHJnRyswdEJ3Zk1jYmswNVNneHE2UVV6U1lJUUFvcCtXdnNUd2syc1IrQzM4ZzBNbmIKdStRRGtnMHNwdz09Ci0tLS0tRU5EIFBSSVZBVEUgS0VZLS0tLS0K",
					Match:       "LS0tLS1CRUdJTiBQUklWQVRFIEtFWS0tLS0tCjQzNWYvYlJVQkhyYkhxTFkveFMzSTdPdGgrOHJnRyswdEJ3Zk1jYmswNVNneHE2UVV6U1lJUUFvcCtXdnNUd2syc1IrQzM4ZzBNbmIKdStRRGtnMHNwdz09Ci0tLS0tRU5EIFBSSVZBVEUgS0VZLS0tLS0K",
					File:        "tmp.go",
					Line:        "\nprivate_key: 'LS0tLS1CRUdJTiBQUklWQVRFIEtFWS0tLS0tCjQzNWYvYlJVQkhyYkhxTFkveFMzSTdPdGgrOHJnRyswdEJ3Zk1jYmswNVNneHE2UVV6U1lJUUFvcCtXdnNUd2syc1IrQzM4ZzBNbmIKdStRRGtnMHNwdz09Ci0tLS0tRU5EIFBSSVZBVEUgS0VZLS0tLS0K'",
					RuleID:      "b64-encoded-private-key",
					Tags:        []string{"key", "private"},
					StartLine:   8,
					EndLine:     8,
					StartColumn: 16,
					EndColumn:   207,
					Entropy:     5.3861146,
				},
				{ // Encoded key captured by plain text rule using the decoder
					Description: "Private Key",
					Secret:      "-----BEGIN PRIVATE KEY-----\n435f/bRUBHrbHqLY/xS3I7Oth+8rgG+0tBwfMcbk05Sgxq6QUzSYIQAop+WvsTwk2sR+C38g0Mnb\nu+QDkg0spw==\n-----END PRIVATE KEY-----",
					Match:       "-----BEGIN PRIVATE KEY-----\n435f/bRUBHrbHqLY/xS3I7Oth+8rgG+0tBwfMcbk05Sgxq6QUzSYIQAop+WvsTwk2sR+C38g0Mnb\nu+QDkg0spw==\n-----END PRIVATE KEY-----",
					File:        "tmp.go",
					Line:        "\nprivate_key: 'LS0tLS1CRUdJTiBQUklWQVRFIEtFWS0tLS0tCjQzNWYvYlJVQkhyYkhxTFkveFMzSTdPdGgrOHJnRyswdEJ3Zk1jYmswNVNneHE2UVV6U1lJUUFvcCtXdnNUd2syc1IrQzM4ZzBNbmIKdStRRGtnMHNwdz09Ci0tLS0tRU5EIFBSSVZBVEUgS0VZLS0tLS0K'",
					RuleID:      "private-key",
					Tags:        []string{"key", "private", "decoded:base64", "decode-depth:1"},
					StartLine:   8,
					EndLine:     8,
					StartColumn: 16,
					EndColumn:   207,
					Entropy:     5.350665,
				},
				{ // Encoded Small secret at the end to make sure it's picked up by the decoding
					Description: "Small Secret",
					Secret:      "small-secret",
					Match:       "small-secret",
					File:        "tmp.go",
					Line:        "\nc21hbGwtc2VjcmV0",
					RuleID:      "small-secret",
					Tags:        []string{"small", "secret", "decoded:base64", "decode-depth:1"},
					StartLine:   15,
					EndLine:     15,
					StartColumn: 2,
					EndColumn:   17,
					Entropy:     3.0849626,
				},
				{ // Secret where the decoded match goes outside the encoded value
					Description: "Overlapping",
					Secret:      "decoded-secret-value00",
					Match:       "secret=decoded-secret-value00",
					File:        "tmp.go",
					Line:        "\nsecret=ZGVjb2RlZC1zZWNyZXQtdmFsdWUwMA==",
					RuleID:      "overlapping",
					Tags:        []string{"overlapping", "decoded:base64", "decode-depth:1"},
					StartLine:   18,
					EndLine:     18,
					StartColumn: 2,
					EndColumn:   40,
					Entropy:     3.4428623,
				},
				{ // This just confirms that with no allowlist the pattern is detected (i.e. the regex is good)
					Description: "Make sure this would be detected with no allowlist",
					Secret:      "lRqBK-z5kf4-please-ignore-me-X-XIJM2Pddw",
					Match:       "password=\"lRqBK-z5kf4-please-ignore-me-X-XIJM2Pddw\"",
					File:        "tmp.go",
					Line:        "\npassword=\"bFJxQkstejVrZjQtcGxlYXNlLWlnbm9yZS1tZS1YLVhJSk0yUGRkdw==\"",
					RuleID:      "decoded-password-dont-ignore",
					Tags:        []string{"decode-ignore", "decoded:base64", "decode-depth:1"},
					StartLine:   23,
					EndLine:     23,
					StartColumn: 2,
					EndColumn:   68,
					Entropy:     4.5841837,
				},
				{ // Hex encoded data check
					Description: "Overlapping",
					Secret:      "decoded-secret-valuevHEX",
					Match:       "secret=decoded-secret-valuevHEX",
					File:        "tmp.go",
					Line:        "\nsecret=6465636F6465642D7365637265742D76616C756576484558",
					RuleID:      "overlapping",
					Tags:        []string{"overlapping", "decoded:hex", "decode-depth:1"},
					StartLine:   26,
					EndLine:     26,
					StartColumn: 2,
					EndColumn:   56,
					Entropy:     3.6531072,
				},
				{ // handle partial encoded percent data
					Description: "Overlapping",
					Secret:      "decoded-secret-valuev2",
					Match:       "secret=decoded-secret-valuev2",
					File:        "tmp.go",
					Line:        "\nsecret=decoded-%73%65%63%72%65%74-valuev2",
					RuleID:      "overlapping",
					Tags:        []string{"overlapping", "decoded:percent", "decode-depth:1"},
					StartLine:   30,
					EndLine:     30,
					StartColumn: 2,
					EndColumn:   42,
					Entropy:     3.4428623,
				},
				{ // handle partial encoded percent data
					Description: "Overlapping",
					Secret:      "decoded-secret-valuev3",
					Match:       "secret=decoded-secret-valuev3",
					File:        "tmp.go",
					Line:        "\nsecret=%64%65coded-%73%65%63%72%65%74-valuev3",
					RuleID:      "overlapping",
					Tags:        []string{"overlapping", "decoded:percent", "decode-depth:1"},
					StartLine:   32,
					EndLine:     32,
					StartColumn: 2,
					EndColumn:   46,
					Entropy:     3.4428623,
				},
				{ // Encoded AWS config with a access key id inside a JWT
					Description: "AWS IAM Unique Identifier",
					Secret:      "ASIAIOSFODNN7LXM10JI",
					Match:       " ASIAIOSFODNN7LXM10JI",
					File:        "tmp.go",
					Line:        "\neyJhbGciOiJIUzI1NiIsInR5cCI6IkpXVCJ9.eyJzdWIiOiIxMjM0NTY3ODkwIiwiY29uZmlnIjoiVzJSbFptRjFiSFJkQ25KbFoybHZiaUE5SUhWekxXVmhjM1F0TWdwaGQzTmZZV05qWlhOelgydGxlVjlwWkNBOUlFRlRTVUZKVDFOR1QwUk9UamRNV0UweE1FcEpDbUYzYzE5elpXTnlaWFJmWVdOalpYTnpYMnRsZVNBOUlIZEtZV3h5V0ZWMGJrWkZUVWt2U3pkTlJFVk9SeTlpVUhoU1ptbERXVVZHVlVORWJFVllNVUVLIiwiaWF0IjoxNTE2MjM5MDIyfQ.8gxviXEOuIBQk2LvTYHSf-wXVhnEKC3h4yM5nlOF4zA",
					RuleID:      "aws-iam-unique-identifier",
					Tags:        []string{"aws", "identifier", "decoded:base64", "decode-depth:2"},
					StartLine:   11,
					EndLine:     11,
					StartColumn: 39,
					EndColumn:   344,
					Entropy:     3.6841838,
				},
				{ // Encoded AWS config with a secret access key inside a JWT
					Description: "AWS Secret Access Key",
					Secret:      "wJalrXUtnFEMI/K7MDENG/bPxRfiCYEFUCDlEX1A",
					Match:       "aws_secret_access_key = wJalrXUtnFEMI/K7MDENG/bPxRfiCYEFUCDlEX1A",
					File:        "tmp.go",
					Line:        "\neyJhbGciOiJIUzI1NiIsInR5cCI6IkpXVCJ9.eyJzdWIiOiIxMjM0NTY3ODkwIiwiY29uZmlnIjoiVzJSbFptRjFiSFJkQ25KbFoybHZiaUE5SUhWekxXVmhjM1F0TWdwaGQzTmZZV05qWlhOelgydGxlVjlwWkNBOUlFRlRTVUZKVDFOR1QwUk9UamRNV0UweE1FcEpDbUYzYzE5elpXTnlaWFJmWVdOalpYTnpYMnRsZVNBOUlIZEtZV3h5V0ZWMGJrWkZUVWt2U3pkTlJFVk9SeTlpVUhoU1ptbERXVVZHVlVORWJFVllNVUVLIiwiaWF0IjoxNTE2MjM5MDIyfQ.8gxviXEOuIBQk2LvTYHSf-wXVhnEKC3h4yM5nlOF4zA",
					RuleID:      "aws-secret-access-key",
					Tags:        []string{"aws", "secret", "decoded:base64", "decode-depth:2"},
					StartLine:   11,
					EndLine:     11,
					StartColumn: 39,
					EndColumn:   344,
					Entropy:     4.721928,
				},
				{ // Secret where the decoded match goes outside the encoded value and then encoded again
					Description: "Overlapping",
					Secret:      "decoded-secret-value",
					Match:       "secret=decoded-secret-value",
					File:        "tmp.go",
					Line:        "\nc2VjcmV0PVpHVmpiMlJsWkMxelpXTnlaWFF0ZG1Gc2RXVT0=",
					RuleID:      "overlapping",
					Tags:        []string{"overlapping", "decoded:base64", "decode-depth:2"},
					StartLine:   20,
					EndLine:     20,
					StartColumn: 2,
					EndColumn:   49,
					Entropy:     3.3037016,
				},
				{ // handle encodings that touch eachother
					Description: "Overlapping",
					Secret:      "decoded-secret-valuev5",
					Match:       "secret=decoded-secret-valuev5",
					File:        "tmp.go",
					Line:        "\nsecret%3d6465636F6465642D7365637265742D76616C75657635",
					RuleID:      "overlapping",
					Tags:        []string{"overlapping", "decoded:percent", "decoded:hex", "decode-depth:2"},
					StartLine:   40,
					EndLine:     40,
					StartColumn: 2,
					EndColumn:   54,
					Entropy:     3.4428623,
				},
				{ // handle partial encoded percent data465642D7365637265742D76616C75657635
					Description: "Overlapping",
					Secret:      "decoded-secret-valuev4",
					Match:       "secret=decoded-secret-valuev4",
					File:        "tmp.go",
					Line:        "\nc2VjcmV0PVpHVmpiMl%4AsWkMxelpXTnlaWFF0ZG1Gc2RXVjJOQT09",
					RuleID:      "overlapping",
					Tags:        []string{"overlapping", "decoded:percent", "decoded:base64", "decode-depth:3"},
					StartLine:   38,
					EndLine:     38,
					StartColumn: 2,
					EndColumn:   55,
					Entropy:     3.4428623,
				},
				{ // multiple percent encodings in a single layer base64
					Description: "Overlapping",
					Secret:      "decoded-secret-valuex86",
					Match:       "secret=decoded-secret-valuex86",
					File:        "tmp.go",
					Line:        "\nsecret=ZGVjb2%52lZC1zZWNyZXQtdm%46sdWV4ODY=  # ends in x86",
					RuleID:      "overlapping",
					Tags:        []string{"overlapping", "decoded:percent", "decoded:base64", "decode-depth:2"},
					StartLine:   42,
					EndLine:     42,
					StartColumn: 2,
					EndColumn:   44,
					Entropy:     3.6381476,
				},
				{ // base64 encoded partially percent encoded value
					Description: "Overlapping",
					Secret:      "decoded-secret-value",
					Match:       "secret=decoded-secret-value",
					File:        "tmp.go",
					Line:        "\nsecret=ZGVjb2RlZC0lNzMlNjUlNjMlNzIlNjUlNzQtdmFsdWU=",
					RuleID:      "overlapping",
					Tags:        []string{"overlapping", "decoded:percent", "decoded:base64", "decode-depth:2"},
					StartLine:   44,
					EndLine:     44,
					StartColumn: 2,
					EndColumn:   52,
					Entropy:     3.3037016,
				},
				{ // one of the lines above that went through... a lot
					Description: "Overlapping",
					Secret:      "decoded-secret-value",
					Match:       "secret=decoded-secret-value",
					File:        "tmp.go",
					Line:        "\nLook at this value: %4EjMzMjU2NkE2MzZENTYzMDUwNTY3MDQ4%4eTY2RDcwNjk0RDY5NTUzMTRENkQ3ODYx%25%34%65TE3QTQ2MzY1NzZDNjQ0RjY1NTY3MDU5NTU1ODUyNkI2MjUzNTUzMDRFNkU0RTZCNTYzMTU1MzkwQQ== # isn't it crazy?",
					RuleID:      "overlapping",
					Tags:        []string{"overlapping", "decoded:percent", "decoded:hex", "decoded:base64", "decode-depth:7"},
					StartLine:   47,
					EndLine:     47,
					StartColumn: 22,
					EndColumn:   177,
					Entropy:     3.3037016,
				},
				{ // Multi percent encode two random characters close to the bounds of the base64
					Description: "Overlapping",
					Secret:      "decoded-secret-value",
					Match:       "secret=decoded-secret-value",
					File:        "tmp.go",
					Line:        "\nsecret=ZG%25%32%35%25%33%32%25%33%35%25%32%35%25%33%33%25%33%35%25%32%35%25%33%33%25%33%36%25%32%35%25%33%32%25%33%35%25%32%35%25%33%33%25%33%36%25%32%35%25%33%36%25%33%31%25%32%35%25%33%32%25%33%35%25%32%35%25%33%33%25%33%36%25%32%35%25%33%33%25%33%322RlZC1zZWNyZXQtd%25%36%64%25%34%36%25%37%33dWU=",
					RuleID:      "overlapping",
					Tags:        []string{"overlapping", "decoded:percent", "decoded:base64", "decode-depth:5"},
					StartLine:   50,
					EndLine:     50,
					StartColumn: 2,
					EndColumn:   300,
					Entropy:     3.3037016,
				},
				{ // The similar to the above but also touching the edge of the base64
					Description: "Overlapping",
					Secret:      "decoded-secret-value",
					Match:       "secret=decoded-secret-value",
					File:        "tmp.go",
					Line:        "\nsecret=%25%35%61%25%34%37%25%35%36jb2RlZC1zZWNyZXQtdmFsdWU%25%32%35%25%33%33%25%36%34",
					RuleID:      "overlapping",
					Tags:        []string{"overlapping", "decoded:percent", "decoded:base64", "decode-depth:4"},
					StartLine:   52,
					EndLine:     52,
					StartColumn: 2,
					EndColumn:   86,
					Entropy:     3.3037016,
				},
				{ // The similar to the above but also touching and overlapping the base64
					Description: "Overlapping",
					Secret:      "decoded-secret-value",
					Match:       "secret=decoded-secret-value",
					File:        "tmp.go",
					Line:        "\nsecret%3D%25%35%61%25%34%37%25%35%36jb2RlZC1zZWNyZXQtdmFsdWU%25%32%35%25%33%33%25%36%34",
					RuleID:      "overlapping",
					Tags:        []string{"overlapping", "decoded:percent", "decoded:base64", "decode-depth:4"},
					StartLine:   54,
					EndLine:     54,
					StartColumn: 2,
					EndColumn:   88,
					Entropy:     3.3037016,
				},
			},
		},
	}

	for name, tt := range tests {
		t.Run(name, func(t *testing.T) {
			viper.Reset()
			viper.AddConfigPath(configPath)
			viper.SetConfigName(tt.cfgName)
			viper.SetConfigType("toml")
			err := viper.ReadInConfig()
			require.NoError(t, err)

			var vc config.ViperConfig
			err = viper.Unmarshal(&vc)
			require.NoError(t, err)
			cfg, err := vc.Translate()
			cfg.Path = filepath.Join(configPath, tt.cfgName+".toml")
			assert.Equal(t, tt.wantError, err)
			d := NewDetector(cfg)
			d.MaxDecodeDepth = maxDecodeDepth
			d.baselinePath = tt.baselinePath

			findings := d.Detect(tt.fragment)

			compare(t, findings, tt.expectedFindings)

			// extremely goofy way to test auxiliary findings
			// capture stdout and print that sonabitch
			// TODO
			if tt.expectedAuxOutput != "" {
				capturedOutput := captureStdout(func() {
					for _, finding := range findings {
						finding.PrintRequiredFindings()
					}
				})

				// Clean up the output for comparison (remove ANSI color codes)
				cleanOutput := stripANSI(capturedOutput)
				expectedClean := stripANSI(tt.expectedAuxOutput)

				assert.Equal(t, expectedClean, cleanOutput, "Auxiliary output should match")
			}

		})
	}
}

func stripANSI(s string) string {
	ansiRegex := regexp.MustCompile(`\x1b\[[0-9;]*m`)
	return ansiRegex.ReplaceAllString(s, "")
}

func captureStdout(f func()) string {
	oldStdout := os.Stdout
	r, w, _ := os.Pipe()
	os.Stdout = w

	f()

	w.Close()
	os.Stdout = oldStdout

	var buf bytes.Buffer
	io.Copy(&buf, r)
	return buf.String()
}

// TestFromGit tests the FromGit function
func TestFromGit(t *testing.T) {
	// TODO: Fix this test on windows.
	if runtime.GOOS == "windows" {
		t.Skipf("TODO: this fails on Windows: [git] fatal: bad object refs/remotes/origin/main?")
		return
	}
	tests := []struct {
		cfgName          string
		source           string
		logOpts          string
		expectedFindings []report.Finding
	}{
		{
			source:  filepath.Join(repoBasePath, "small"),
			cfgName: "simple", // the remote url is `git@github.com:gitleaks/test.git`
			expectedFindings: []report.Finding{
				{
					RuleID:      "aws-access-key",
					Description: "AWS Access Key",
					StartLine:   20,
					EndLine:     20,
					StartColumn: 19,
					EndColumn:   38,
					Line:        "\n    awsToken := \"AKIALALEMEL33243OLIA\"",
					Secret:      "AKIALALEMEL33243OLIA",
					Match:       "AKIALALEMEL33243OLIA",
					Entropy:     3.0841837,
					File:        "main.go",
					Date:        "2021-11-02T23:37:53Z",
					Commit:      "1b6da43b82b22e4eaa10bcf8ee591e91abbfc587",
					Author:      "Zachary Rice",
					Email:       "zricer@protonmail.com",
					Message:     "Accidentally add a secret",
					Tags:        []string{"key", "AWS"},
					Fingerprint: "1b6da43b82b22e4eaa10bcf8ee591e91abbfc587:main.go:aws-access-key:20",
					Link:        "https://github.com/gitleaks/test/blob/1b6da43b82b22e4eaa10bcf8ee591e91abbfc587/main.go#L20",
				},
				{
					RuleID:      "aws-access-key",
					Description: "AWS Access Key",
					StartLine:   9,
					EndLine:     9,
					StartColumn: 17,
					EndColumn:   36,
					Secret:      "AKIALALEMEL33243OLIA",
					Match:       "AKIALALEMEL33243OLIA",
					Line:        "\n\taws_token := \"AKIALALEMEL33243OLIA\"",
					File:        "foo/foo.go",
					Date:        "2021-11-02T23:48:06Z",
					Commit:      "491504d5a31946ce75e22554cc34203d8e5ff3ca",
					Author:      "Zach Rice",
					Email:       "zricer@protonmail.com",
					Message:     "adding foo package with secret",
					Tags:        []string{"key", "AWS"},
					Entropy:     3.0841837,
					Fingerprint: "491504d5a31946ce75e22554cc34203d8e5ff3ca:foo/foo.go:aws-access-key:9",
					Link:        "https://github.com/gitleaks/test/blob/491504d5a31946ce75e22554cc34203d8e5ff3ca/foo/foo.go#L9",
				},
			},
		},
		{
			source:  filepath.Join(repoBasePath, "small"),
			logOpts: "--all foo...",
			cfgName: "simple",
			expectedFindings: []report.Finding{
				{
					RuleID:      "aws-access-key",
					Description: "AWS Access Key",
					StartLine:   9,
					EndLine:     9,
					StartColumn: 17,
					EndColumn:   36,
					Secret:      "AKIALALEMEL33243OLIA",
					Line:        "\n\taws_token := \"AKIALALEMEL33243OLIA\"",
					Match:       "AKIALALEMEL33243OLIA",
					Date:        "2021-11-02T23:48:06Z",
					File:        "foo/foo.go",
					Commit:      "491504d5a31946ce75e22554cc34203d8e5ff3ca",
					Author:      "Zach Rice",
					Email:       "zricer@protonmail.com",
					Message:     "adding foo package with secret",
					Tags:        []string{"key", "AWS"},
					Entropy:     3.0841837,
					Fingerprint: "491504d5a31946ce75e22554cc34203d8e5ff3ca:foo/foo.go:aws-access-key:9",
					Link:        "https://github.com/gitleaks/test/blob/491504d5a31946ce75e22554cc34203d8e5ff3ca/foo/foo.go#L9",
				},
			},
		},
		{
			source:  filepath.Join(repoBasePath, "archives"),
			cfgName: "archives",
			expectedFindings: []report.Finding{
				{
					RuleID:      "aws-access-key",
					Description: "AWS Access Key",
					StartLine:   20,
					EndLine:     20,
					StartColumn: 16,
					EndColumn:   35,
					Line:        "\n\tawsToken := \"AKIALALEMEL33243OLIA\"",
					Match:       "AKIALALEMEL33243OLIA",
					Secret:      "AKIALALEMEL33243OLIA",
					File:        "main.go.zst",
					Commit:      "db8789716fc664dbce0ed2d492570e92abf717a5",
					Author:      "Test User",
					Email:       "user@example.com",
					Date:        "2025-05-27T05:10:39Z",
					Message:     "Add main.go.zst",
					Tags:        []string{"key", "AWS"},
					Entropy:     3.0841837,
					Fingerprint: "db8789716fc664dbce0ed2d492570e92abf717a5:main.go.zst:aws-access-key:20",
					Link:        "https://github.com/gitleaks/test/blob/db8789716fc664dbce0ed2d492570e92abf717a5/main.go.zst#L20",
				},
				{
					RuleID:      "aws-access-key",
					Description: "AWS Access Key",
					StartLine:   20,
					EndLine:     20,
					StartColumn: 16,
					EndColumn:   35,
					Line:        "\n\tawsToken := \"AKIALALEMEL33243OLIA\"",
					Match:       "AKIALALEMEL33243OLIA",
					Secret:      "AKIALALEMEL33243OLIA",
					File:        "nested.tar.gz!archives/files.tar!files/api.go",
					Commit:      "07d2bd71800f1abf0421abe9bc4a83a6fdca1f68",
					Author:      "Test User",
					Email:       "user@example.com",
					Date:        "2025-05-27T05:08:50Z",
					Message:     "Add nested.tar.gz",
					Tags:        []string{"key", "AWS"},
					Entropy:     3.0841837,
					Fingerprint: "07d2bd71800f1abf0421abe9bc4a83a6fdca1f68:nested.tar.gz!archives/files.tar!files/api.go:aws-access-key:20",
					Link:        "https://github.com/gitleaks/test/blob/07d2bd71800f1abf0421abe9bc4a83a6fdca1f68/nested.tar.gz",
				},
				{
					RuleID:      "aws-access-key",
					Description: "AWS Access Key",
					StartLine:   20,
					EndLine:     20,
					StartColumn: 16,
					EndColumn:   35,
					Line:        "\n\tawsToken := \"AKIALALEMEL33243OLIA\"",
					Match:       "AKIALALEMEL33243OLIA",
					Secret:      "AKIALALEMEL33243OLIA",
					File:        "nested.tar.gz!archives/files.tar!files/main.go",
					Commit:      "07d2bd71800f1abf0421abe9bc4a83a6fdca1f68",
					Author:      "Test User",
					Email:       "user@example.com",
					Date:        "2025-05-27T05:08:50Z",
					Message:     "Add nested.tar.gz",
					Tags:        []string{"key", "AWS"},
					Entropy:     3.0841837,
					Fingerprint: "07d2bd71800f1abf0421abe9bc4a83a6fdca1f68:nested.tar.gz!archives/files.tar!files/main.go:aws-access-key:20",
					Link:        "https://github.com/gitleaks/test/blob/07d2bd71800f1abf0421abe9bc4a83a6fdca1f68/nested.tar.gz",
				},
				{
					RuleID:      "aws-access-key",
					Description: "AWS Access Key",
					StartLine:   20,
					EndLine:     20,
					StartColumn: 16,
					EndColumn:   35,
					Line:        "\n\tawsToken := \"AKIALALEMEL33243OLIA\"",
					Match:       "AKIALALEMEL33243OLIA",
					Secret:      "AKIALALEMEL33243OLIA",
					File:        "nested.tar.gz!archives/files.zip!files/api.go",
					Commit:      "07d2bd71800f1abf0421abe9bc4a83a6fdca1f68",
					Author:      "Test User",
					Email:       "user@example.com",
					Date:        "2025-05-27T05:08:50Z",
					Message:     "Add nested.tar.gz",
					Tags:        []string{"key", "AWS"},
					Entropy:     3.0841837,
					Fingerprint: "07d2bd71800f1abf0421abe9bc4a83a6fdca1f68:nested.tar.gz!archives/files.zip!files/api.go:aws-access-key:20",
					Link:        "https://github.com/gitleaks/test/blob/07d2bd71800f1abf0421abe9bc4a83a6fdca1f68/nested.tar.gz",
				},
				{
					RuleID:      "aws-access-key",
					Description: "AWS Access Key",
					StartLine:   20,
					EndLine:     20,
					StartColumn: 16,
					EndColumn:   35,
					Line:        "\n\tawsToken := \"AKIALALEMEL33243OLIA\"",
					Match:       "AKIALALEMEL33243OLIA",
					Secret:      "AKIALALEMEL33243OLIA",
					File:        "nested.tar.gz!archives/files.zip!files/main.go",
					Commit:      "07d2bd71800f1abf0421abe9bc4a83a6fdca1f68",
					Author:      "Test User",
					Email:       "user@example.com",
					Date:        "2025-05-27T05:08:50Z",
					Message:     "Add nested.tar.gz",
					Tags:        []string{"key", "AWS"},
					Entropy:     3.0841837,
					Fingerprint: "07d2bd71800f1abf0421abe9bc4a83a6fdca1f68:nested.tar.gz!archives/files.zip!files/main.go:aws-access-key:20",
					Link:        "https://github.com/gitleaks/test/blob/07d2bd71800f1abf0421abe9bc4a83a6fdca1f68/nested.tar.gz",
				},
				{
					RuleID:      "aws-access-key",
					Description: "AWS Access Key",
					StartLine:   20,
					EndLine:     20,
					StartColumn: 16,
					EndColumn:   35,
					Line:        "\n\tawsToken := \"AKIALALEMEL33243OLIA\"",
					Match:       "AKIALALEMEL33243OLIA",
					Secret:      "AKIALALEMEL33243OLIA",
					File:        "nested.tar.gz!archives/files.7z!files/api.go",
					Commit:      "07d2bd71800f1abf0421abe9bc4a83a6fdca1f68",
					Author:      "Test User",
					Email:       "user@example.com",
					Date:        "2025-05-27T05:08:50Z",
					Message:     "Add nested.tar.gz",
					Tags:        []string{"key", "AWS"},
					Entropy:     3.0841837,
					Fingerprint: "07d2bd71800f1abf0421abe9bc4a83a6fdca1f68:nested.tar.gz!archives/files.7z!files/api.go:aws-access-key:20",
					Link:        "https://github.com/gitleaks/test/blob/07d2bd71800f1abf0421abe9bc4a83a6fdca1f68/nested.tar.gz",
				},
				{
					RuleID:      "aws-access-key",
					Description: "AWS Access Key",
					StartLine:   20,
					EndLine:     20,
					StartColumn: 16,
					EndColumn:   35,
					Line:        "\n\tawsToken := \"AKIALALEMEL33243OLIA\"",
					Match:       "AKIALALEMEL33243OLIA",
					Secret:      "AKIALALEMEL33243OLIA",
					File:        "nested.tar.gz!archives/files.7z!files/main.go",
					Commit:      "07d2bd71800f1abf0421abe9bc4a83a6fdca1f68",
					Author:      "Test User",
					Email:       "user@example.com",
					Date:        "2025-05-27T05:08:50Z",
					Message:     "Add nested.tar.gz",
					Tags:        []string{"key", "AWS"},
					Entropy:     3.0841837,
					Fingerprint: "07d2bd71800f1abf0421abe9bc4a83a6fdca1f68:nested.tar.gz!archives/files.7z!files/main.go:aws-access-key:20",
					Link:        "https://github.com/gitleaks/test/blob/07d2bd71800f1abf0421abe9bc4a83a6fdca1f68/nested.tar.gz",
				},
				{
					RuleID:      "aws-access-key",
					Description: "AWS Access Key",
					StartLine:   20,
					EndLine:     20,
					StartColumn: 16,
					EndColumn:   35,
					Line:        "\n\tawsToken := \"AKIALALEMEL33243OLIA\"",
					Match:       "AKIALALEMEL33243OLIA",
					Secret:      "AKIALALEMEL33243OLIA",
					File:        "nested.tar.gz!archives/files.tar.zst!files/api.go",
					Commit:      "07d2bd71800f1abf0421abe9bc4a83a6fdca1f68",
					Author:      "Test User",
					Email:       "user@example.com",
					Date:        "2025-05-27T05:08:50Z",
					Message:     "Add nested.tar.gz",
					Tags:        []string{"key", "AWS"},
					Entropy:     3.0841837,
					Fingerprint: "07d2bd71800f1abf0421abe9bc4a83a6fdca1f68:nested.tar.gz!archives/files.tar.zst!files/api.go:aws-access-key:20",
					Link:        "https://github.com/gitleaks/test/blob/07d2bd71800f1abf0421abe9bc4a83a6fdca1f68/nested.tar.gz",
				},
				{
					RuleID:      "aws-access-key",
					Description: "AWS Access Key",
					StartLine:   20,
					EndLine:     20,
					StartColumn: 16,
					EndColumn:   35,
					Line:        "\n\tawsToken := \"AKIALALEMEL33243OLIA\"",
					Match:       "AKIALALEMEL33243OLIA",
					Secret:      "AKIALALEMEL33243OLIA",
					File:        "nested.tar.gz!archives/files.tar.zst!files/main.go",
					Commit:      "07d2bd71800f1abf0421abe9bc4a83a6fdca1f68",
					Author:      "Test User",
					Email:       "user@example.com",
					Date:        "2025-05-27T05:08:50Z",
					Message:     "Add nested.tar.gz",
					Tags:        []string{"key", "AWS"},
					Entropy:     3.0841837,
					Fingerprint: "07d2bd71800f1abf0421abe9bc4a83a6fdca1f68:nested.tar.gz!archives/files.tar.zst!files/main.go:aws-access-key:20",
					Link:        "https://github.com/gitleaks/test/blob/07d2bd71800f1abf0421abe9bc4a83a6fdca1f68/nested.tar.gz",
				},
				{
					RuleID:      "aws-access-key",
					Description: "AWS Access Key",
					StartLine:   20,
					EndLine:     20,
					StartColumn: 16,
					EndColumn:   35,
					Line:        "\n\tawsToken := \"AKIALALEMEL33243OLIA\"",
					Match:       "AKIALALEMEL33243OLIA",
					Secret:      "AKIALALEMEL33243OLIA",
					File:        "nested.tar.gz!archives/files/api.go",
					Commit:      "07d2bd71800f1abf0421abe9bc4a83a6fdca1f68",
					Author:      "Test User",
					Email:       "user@example.com",
					Date:        "2025-05-27T05:08:50Z",
					Message:     "Add nested.tar.gz",
					Tags:        []string{"key", "AWS"},
					Entropy:     3.0841837,
					Fingerprint: "07d2bd71800f1abf0421abe9bc4a83a6fdca1f68:nested.tar.gz!archives/files/api.go:aws-access-key:20",
					Link:        "https://github.com/gitleaks/test/blob/07d2bd71800f1abf0421abe9bc4a83a6fdca1f68/nested.tar.gz",
				},
				{
					RuleID:      "aws-access-key",
					Description: "AWS Access Key",
					StartLine:   20,
					EndLine:     20,
					StartColumn: 16,
					EndColumn:   35,
					Line:        "\n\tawsToken := \"AKIALALEMEL33243OLIA\"",
					Match:       "AKIALALEMEL33243OLIA",
					Secret:      "AKIALALEMEL33243OLIA",
					File:        "nested.tar.gz!archives/files/main.go",
					Commit:      "07d2bd71800f1abf0421abe9bc4a83a6fdca1f68",
					Author:      "Test User",
					Email:       "user@example.com",
					Date:        "2025-05-27T05:08:50Z",
					Message:     "Add nested.tar.gz",
					Tags:        []string{"key", "AWS"},
					Entropy:     3.0841837,
					Fingerprint: "07d2bd71800f1abf0421abe9bc4a83a6fdca1f68:nested.tar.gz!archives/files/main.go:aws-access-key:20",
					Link:        "https://github.com/gitleaks/test/blob/07d2bd71800f1abf0421abe9bc4a83a6fdca1f68/nested.tar.gz",
				},
				{
					RuleID:      "aws-access-key",
					Description: "AWS Access Key",
					StartLine:   20,
					EndLine:     20,
					StartColumn: 16,
					EndColumn:   35,
					Line:        "\n\tawsToken := \"AKIALALEMEL33243OLIA\"",
					Match:       "AKIALALEMEL33243OLIA",
					Secret:      "AKIALALEMEL33243OLIA",
					File:        "nested.tar.gz!archives/files/main.go.xz",
					Commit:      "07d2bd71800f1abf0421abe9bc4a83a6fdca1f68",
					Author:      "Test User",
					Email:       "user@example.com",
					Date:        "2025-05-27T05:08:50Z",
					Message:     "Add nested.tar.gz",
					Tags:        []string{"key", "AWS"},
					Entropy:     3.0841837,
					Fingerprint: "07d2bd71800f1abf0421abe9bc4a83a6fdca1f68:nested.tar.gz!archives/files/main.go.xz:aws-access-key:20",
					Link:        "https://github.com/gitleaks/test/blob/07d2bd71800f1abf0421abe9bc4a83a6fdca1f68/nested.tar.gz",
				},
				{
					RuleID:      "aws-access-key",
					Description: "AWS Access Key",
					StartLine:   20,
					EndLine:     20,
					StartColumn: 16,
					EndColumn:   35,
					Line:        "\n\tawsToken := \"AKIALALEMEL33243OLIA\"",
					Match:       "AKIALALEMEL33243OLIA",
					Secret:      "AKIALALEMEL33243OLIA",
					File:        "nested.tar.gz!archives/files/main.go.zst",
					Commit:      "07d2bd71800f1abf0421abe9bc4a83a6fdca1f68",
					Author:      "Test User",
					Email:       "user@example.com",
					Date:        "2025-05-27T05:08:50Z",
					Message:     "Add nested.tar.gz",
					Tags:        []string{"key", "AWS"},
					Entropy:     3.0841837,
					Fingerprint: "07d2bd71800f1abf0421abe9bc4a83a6fdca1f68:nested.tar.gz!archives/files/main.go.zst:aws-access-key:20",
					Link:        "https://github.com/gitleaks/test/blob/07d2bd71800f1abf0421abe9bc4a83a6fdca1f68/nested.tar.gz",
				},
				{
					RuleID:      "aws-access-key",
					Description: "AWS Access Key",
					StartLine:   20,
					EndLine:     20,
					StartColumn: 16,
					EndColumn:   35,
					Line:        "\n\tawsToken := \"AKIALALEMEL33243OLIA\"",
					Match:       "AKIALALEMEL33243OLIA",
					Secret:      "AKIALALEMEL33243OLIA",
					File:        "nested.tar.gz!archives/files/main.go.gz",
					Commit:      "07d2bd71800f1abf0421abe9bc4a83a6fdca1f68",
					Author:      "Test User",
					Email:       "user@example.com",
					Date:        "2025-05-27T05:08:50Z",
					Message:     "Add nested.tar.gz",
					Tags:        []string{"key", "AWS"},
					Entropy:     3.0841837,
					Fingerprint: "07d2bd71800f1abf0421abe9bc4a83a6fdca1f68:nested.tar.gz!archives/files/main.go.gz:aws-access-key:20",
					Link:        "https://github.com/gitleaks/test/blob/07d2bd71800f1abf0421abe9bc4a83a6fdca1f68/nested.tar.gz",
				},
				{
					RuleID:      "aws-access-key",
					Description: "AWS Access Key",
					StartLine:   20,
					EndLine:     20,
					StartColumn: 16,
					EndColumn:   35,
					Line:        "\n\tawsToken := \"AKIALALEMEL33243OLIA\"",
					Match:       "AKIALALEMEL33243OLIA",
					Secret:      "AKIALALEMEL33243OLIA",
					File:        "nested.tar.gz!archives/files.tar.xz!files/api.go",
					Commit:      "07d2bd71800f1abf0421abe9bc4a83a6fdca1f68",
					Author:      "Test User",
					Email:       "user@example.com",
					Date:        "2025-05-27T05:08:50Z",
					Message:     "Add nested.tar.gz",
					Tags:        []string{"key", "AWS"},
					Entropy:     3.0841837,
					Fingerprint: "07d2bd71800f1abf0421abe9bc4a83a6fdca1f68:nested.tar.gz!archives/files.tar.xz!files/api.go:aws-access-key:20",
					Link:        "https://github.com/gitleaks/test/blob/07d2bd71800f1abf0421abe9bc4a83a6fdca1f68/nested.tar.gz",
				},
				{
					RuleID:      "aws-access-key",
					Description: "AWS Access Key",
					StartLine:   20,
					EndLine:     20,
					StartColumn: 16,
					EndColumn:   35,
					Line:        "\n\tawsToken := \"AKIALALEMEL33243OLIA\"",
					Match:       "AKIALALEMEL33243OLIA",
					Secret:      "AKIALALEMEL33243OLIA",
					File:        "nested.tar.gz!archives/files.tar.xz!files/main.go",
					Commit:      "07d2bd71800f1abf0421abe9bc4a83a6fdca1f68",
					Author:      "Test User",
					Email:       "user@example.com",
					Date:        "2025-05-27T05:08:50Z",
					Message:     "Add nested.tar.gz",
					Tags:        []string{"key", "AWS"},
					Entropy:     3.0841837,
					Fingerprint: "07d2bd71800f1abf0421abe9bc4a83a6fdca1f68:nested.tar.gz!archives/files.tar.xz!files/main.go:aws-access-key:20",
					Link:        "https://github.com/gitleaks/test/blob/07d2bd71800f1abf0421abe9bc4a83a6fdca1f68/nested.tar.gz",
				},
			},
		},
	}

	moveDotGit(t, "dotGit", ".git")
	defer moveDotGit(t, ".git", "dotGit")

	for _, tt := range tests {
		t.Run(strings.Join([]string{tt.cfgName, tt.source, tt.logOpts}, "/"), func(t *testing.T) {
			viper.AddConfigPath(configPath)
			viper.SetConfigName("simple")
			viper.SetConfigType("toml")
			err := viper.ReadInConfig()
			require.NoError(t, err)

			var vc config.ViperConfig
			err = viper.Unmarshal(&vc)
			require.NoError(t, err)
			cfg, err := vc.Translate()
			require.NoError(t, err)
			detector := NewDetector(cfg)
			detector.MaxArchiveDepth = 8

			var ignorePath string
			info, err := os.Stat(tt.source)
			require.NoError(t, err)

			if info.IsDir() {
				ignorePath = filepath.Join(tt.source, ".gitleaksignore")
			} else {
				ignorePath = filepath.Join(filepath.Dir(tt.source), ".gitleaksignore")
			}
			err = detector.AddGitleaksIgnore(ignorePath)
			require.NoError(t, err)

			gitCmd, err := sources.NewGitLogCmd(tt.source, tt.logOpts)
			require.NoError(t, err)

			remote := NewRemoteInfo(scm.UnknownPlatform, tt.source)
			findings, err := detector.DetectGit(gitCmd, remote)
			require.NoError(t, err)

			for _, f := range findings {
				f.Match = "" // remove lines cause copying and pasting them has some wack formatting
			}
			assert.ElementsMatch(t, tt.expectedFindings, findings)
		})
	}
}

func TestFromGitStaged(t *testing.T) {
	tests := []struct {
		cfgName          string
		source           string
		logOpts          string
		expectedFindings []report.Finding
	}{
		{
			source:  filepath.Join(repoBasePath, "staged"),
			cfgName: "simple",
			expectedFindings: []report.Finding{
				{
					RuleID:      "aws-access-key",
					Description: "AWS Access Key",
					StartLine:   7,
					EndLine:     7,
					StartColumn: 18,
					EndColumn:   37,
					Line:        "\n\taws_token2 := \"AKIALALEMEL33243OLIA\" // this one is not",
					Match:       "AKIALALEMEL33243OLIA",
					Secret:      "AKIALALEMEL33243OLIA",
					File:        "api/api.go",
					SymlinkFile: "",
					Commit:      "",
					Entropy:     3.0841837,
					Author:      "",
					Email:       "",
					Date:        "0001-01-01T00:00:00Z",
					Message:     "",
					Tags: []string{
						"key",
						"AWS",
					},
					Fingerprint: "api/api.go:aws-access-key:7",
					Link:        "",
				},
			},
		},
	}

	moveDotGit(t, "dotGit", ".git")
	defer moveDotGit(t, ".git", "dotGit")
	for _, tt := range tests {

		viper.AddConfigPath(configPath)
		viper.SetConfigName("simple")
		viper.SetConfigType("toml")
		err := viper.ReadInConfig()
		require.NoError(t, err)

		var vc config.ViperConfig
		err = viper.Unmarshal(&vc)
		require.NoError(t, err)
		cfg, err := vc.Translate()
		require.NoError(t, err)
		detector := NewDetector(cfg)
		err = detector.AddGitleaksIgnore(filepath.Join(tt.source, ".gitleaksignore"))
		require.NoError(t, err)
		gitCmd, err := sources.NewGitDiffCmd(tt.source, true)
		require.NoError(t, err)
		remote := NewRemoteInfo(scm.UnknownPlatform, tt.source)
		findings, err := detector.DetectGit(gitCmd, remote)
		require.NoError(t, err)

		for _, f := range findings {
			f.Match = "" // remove lines cause copying and pasting them has some wack formatting
		}
		assert.ElementsMatch(t, tt.expectedFindings, findings)
	}
}

// TestFromFiles tests the FromFiles function
func TestFromFiles(t *testing.T) {
	tests := []struct {
		cfgName          string
		source           string
		expectedFindings []report.Finding
	}{
		{
			source:  filepath.Join(repoBasePath, "nogit"),
			cfgName: "simple",
			expectedFindings: []report.Finding{
				{
					RuleID:      "aws-access-key",
					Description: "AWS Access Key",
					StartLine:   20,
					EndLine:     20,
					StartColumn: 16,
					EndColumn:   35,
					Line:        "\n\tawsToken := \"AKIALALEMEL33243OLIA\"",
					Match:       "AKIALALEMEL33243OLIA",
					Secret:      "AKIALALEMEL33243OLIA",
					File:        "../testdata/repos/nogit/main.go",
					SymlinkFile: "",
					Tags:        []string{"key", "AWS"},
					Entropy:     3.0841837,
					Fingerprint: "../testdata/repos/nogit/main.go:aws-access-key:20",
				},
			},
		},
		{
			source:  filepath.Join(repoBasePath, "nogit", "main.go"),
			cfgName: "simple",
			expectedFindings: []report.Finding{
				{
					RuleID:      "aws-access-key",
					Description: "AWS Access Key",
					StartLine:   20,
					EndLine:     20,
					StartColumn: 16,
					EndColumn:   35,
					Line:        "\n\tawsToken := \"AKIALALEMEL33243OLIA\"",
					Match:       "AKIALALEMEL33243OLIA",
					Secret:      "AKIALALEMEL33243OLIA",
					File:        "../testdata/repos/nogit/main.go",
					Tags:        []string{"key", "AWS"},
					Entropy:     3.0841837,
					Fingerprint: "../testdata/repos/nogit/main.go:aws-access-key:20",
				},
			},
		},
		{
			source:           filepath.Join(repoBasePath, "nogit", "api.go"),
			cfgName:          "simple",
			expectedFindings: []report.Finding{},
		},
		{
			source:  filepath.Join(repoBasePath, "nogit", ".env.prod"),
			cfgName: "generic",
			expectedFindings: []report.Finding{
				{
					RuleID:      "generic-api-key",
					Description: "Generic API Key",
					StartLine:   4,
					EndLine:     4,
					StartColumn: 5,
					EndColumn:   35,
					Line:        "\nDB_PASSWORD=8ae31cacf141669ddfb5da",
					Match:       "PASSWORD=8ae31cacf141669ddfb5da",
					Secret:      "8ae31cacf141669ddfb5da",
					File:        "../testdata/repos/nogit/.env.prod",
					Tags:        []string{},
					Entropy:     3.5383105,
					Fingerprint: "../testdata/repos/nogit/.env.prod:generic-api-key:4",
				},
			},
		},
	}

	for _, tt := range tests {
		t.Run(tt.cfgName+" - "+tt.source, func(t *testing.T) {
			viper.AddConfigPath(configPath)
			viper.SetConfigName(tt.cfgName)
			viper.SetConfigType("toml")
			err := viper.ReadInConfig()
			require.NoError(t, err)

			var vc config.ViperConfig
			err = viper.Unmarshal(&vc)
			require.NoError(t, err)

			cfg, _ := vc.Translate()
			detector := NewDetector(cfg)

			info, err := os.Stat(tt.source)
			require.NoError(t, err)

			var ignorePath string
			if info.IsDir() {
				ignorePath = filepath.Join(tt.source, ".gitleaksignore")
			} else {
				ignorePath = filepath.Join(filepath.Dir(tt.source), ".gitleaksignore")
			}
			err = detector.AddGitleaksIgnore(ignorePath)
			require.NoError(t, err)

			detector.FollowSymlinks = true
			paths, err := sources.DirectoryTargets(tt.source, detector.Sema, true, cfg.Allowlists)
			require.NoError(t, err)

			findings, err := detector.DetectFiles(paths)
			require.NoError(t, err)

			// TODO: Temporary mitigation.
			// https://github.com/gitleaks/gitleaks/issues/1641
			normalizedFindings := make([]report.Finding, len(findings))
			for i, f := range findings {
				if strings.HasSuffix(f.Line, "\r") {
					f.Line = strings.ReplaceAll(f.Line, "\r", "")
				}
				if strings.HasSuffix(f.Match, "\r") {
					f.EndColumn = f.EndColumn - 1
					f.Match = strings.ReplaceAll(f.Match, "\r", "")
				}
				normalizedFindings[i] = f
			}
			assert.ElementsMatch(t, tt.expectedFindings, normalizedFindings)
		})
	}
}

func TestDetectWithArchives(t *testing.T) {
	tests := []struct {
		cfgName          string
		source           string
		expectedFindings []report.Finding
	}{
		{
			source:           filepath.Join(archivesBasePath, "this-path-does-not-exist"),
			cfgName:          "archives",
			expectedFindings: []report.Finding{},
		},
		{
			source:  filepath.Join(archivesBasePath, "files"),
			cfgName: "archives",
			expectedFindings: []report.Finding{
				{
					RuleID:      "aws-access-key",
					Description: "AWS Access Key",
					StartLine:   20,
					EndLine:     20,
					StartColumn: 16,
					EndColumn:   35,
					Line:        "\n\tawsToken := \"AKIALALEMEL33243OLIA\"",
					Match:       "AKIALALEMEL33243OLIA",
					Secret:      "AKIALALEMEL33243OLIA",
					File:        "../testdata/archives/files/api.go",
					SymlinkFile: "",
					Tags:        []string{"key", "AWS"},
					Entropy:     3.0841837,
					Fingerprint: "../testdata/archives/files/api.go:aws-access-key:20",
				},
				{
					RuleID:      "aws-access-key",
					Description: "AWS Access Key",
					StartLine:   20,
					EndLine:     20,
					StartColumn: 16,
					EndColumn:   35,
					Line:        "\n\tawsToken := \"AKIALALEMEL33243OLIA\"",
					Match:       "AKIALALEMEL33243OLIA",
					Secret:      "AKIALALEMEL33243OLIA",
					File:        "../testdata/archives/files/main.go",
					SymlinkFile: "",
					Tags:        []string{"key", "AWS"},
					Entropy:     3.0841837,
					Fingerprint: "../testdata/archives/files/main.go:aws-access-key:20",
				},
				{
					RuleID:      "aws-access-key",
					Description: "AWS Access Key",
					StartLine:   20,
					EndLine:     20,
					StartColumn: 16,
					EndColumn:   35,
					Line:        "\n\tawsToken := \"AKIALALEMEL33243OLIA\"",
					Match:       "AKIALALEMEL33243OLIA",
					Secret:      "AKIALALEMEL33243OLIA",
					File:        "../testdata/archives/files/main.go.gz",
					SymlinkFile: "",
					Tags:        []string{"key", "AWS"},
					Entropy:     3.0841837,
					Fingerprint: "../testdata/archives/files/main.go.gz:aws-access-key:20",
				},
				{
					RuleID:      "aws-access-key",
					Description: "AWS Access Key",
					StartLine:   20,
					EndLine:     20,
					StartColumn: 16,
					EndColumn:   35,
					Line:        "\n\tawsToken := \"AKIALALEMEL33243OLIA\"",
					Match:       "AKIALALEMEL33243OLIA",
					Secret:      "AKIALALEMEL33243OLIA",
					File:        "../testdata/archives/files/main.go.xz",
					SymlinkFile: "",
					Tags:        []string{"key", "AWS"},
					Entropy:     3.0841837,
					Fingerprint: "../testdata/archives/files/main.go.xz:aws-access-key:20",
				},
				{
					RuleID:      "aws-access-key",
					Description: "AWS Access Key",
					StartLine:   20,
					EndLine:     20,
					StartColumn: 16,
					EndColumn:   35,
					Line:        "\n\tawsToken := \"AKIALALEMEL33243OLIA\"",
					Match:       "AKIALALEMEL33243OLIA",
					Secret:      "AKIALALEMEL33243OLIA",
					File:        "../testdata/archives/files/main.go.zst",
					SymlinkFile: "",
					Tags:        []string{"key", "AWS"},
					Entropy:     3.0841837,
					Fingerprint: "../testdata/archives/files/main.go.zst:aws-access-key:20",
				},
			},
		},
		{
			source:  filepath.Join(archivesBasePath, "files.7z"),
			cfgName: "archives",
			expectedFindings: []report.Finding{
				{
					RuleID:      "aws-access-key",
					Description: "AWS Access Key",
					StartLine:   20,
					EndLine:     20,
					StartColumn: 16,
					EndColumn:   35,
					Line:        "\n\tawsToken := \"AKIALALEMEL33243OLIA\"",
					Match:       "AKIALALEMEL33243OLIA",
					Secret:      "AKIALALEMEL33243OLIA",
					File:        "../testdata/archives/files.7z!files/api.go",
					SymlinkFile: "",
					Tags:        []string{"key", "AWS"},
					Entropy:     3.0841837,
					Fingerprint: "../testdata/archives/files.7z!files/api.go:aws-access-key:20",
				},
				{
					RuleID:      "aws-access-key",
					Description: "AWS Access Key",
					StartLine:   20,
					EndLine:     20,
					StartColumn: 16,
					EndColumn:   35,
					Line:        "\n\tawsToken := \"AKIALALEMEL33243OLIA\"",
					Match:       "AKIALALEMEL33243OLIA",
					Secret:      "AKIALALEMEL33243OLIA",
					File:        "../testdata/archives/files.7z!files/main.go",
					SymlinkFile: "",
					Tags:        []string{"key", "AWS"},
					Entropy:     3.0841837,
					Fingerprint: "../testdata/archives/files.7z!files/main.go:aws-access-key:20",
				},
			},
		},
		{
			source:  filepath.Join(archivesBasePath, "files.tar"),
			cfgName: "archives",
			expectedFindings: []report.Finding{
				{
					RuleID:      "aws-access-key",
					Description: "AWS Access Key",
					StartLine:   20,
					EndLine:     20,
					StartColumn: 16,
					EndColumn:   35,
					Line:        "\n\tawsToken := \"AKIALALEMEL33243OLIA\"",
					Match:       "AKIALALEMEL33243OLIA",
					Secret:      "AKIALALEMEL33243OLIA",
					File:        "../testdata/archives/files.tar!files/api.go",
					SymlinkFile: "",
					Tags:        []string{"key", "AWS"},
					Entropy:     3.0841837,
					Fingerprint: "../testdata/archives/files.tar!files/api.go:aws-access-key:20",
				},
				{
					RuleID:      "aws-access-key",
					Description: "AWS Access Key",
					StartLine:   20,
					EndLine:     20,
					StartColumn: 16,
					EndColumn:   35,
					Line:        "\n\tawsToken := \"AKIALALEMEL33243OLIA\"",
					Match:       "AKIALALEMEL33243OLIA",
					Secret:      "AKIALALEMEL33243OLIA",
					File:        "../testdata/archives/files.tar!files/main.go",
					SymlinkFile: "",
					Tags:        []string{"key", "AWS"},
					Entropy:     3.0841837,
					Fingerprint: "../testdata/archives/files.tar!files/main.go:aws-access-key:20",
				},
			},
		},
		{
			source:  filepath.Join(archivesBasePath, "files.tar.xz"),
			cfgName: "archives",
			expectedFindings: []report.Finding{
				{
					RuleID:      "aws-access-key",
					Description: "AWS Access Key",
					StartLine:   20,
					EndLine:     20,
					StartColumn: 16,
					EndColumn:   35,
					Line:        "\n\tawsToken := \"AKIALALEMEL33243OLIA\"",
					Match:       "AKIALALEMEL33243OLIA",
					Secret:      "AKIALALEMEL33243OLIA",
					File:        "../testdata/archives/files.tar.xz!files/api.go",
					SymlinkFile: "",
					Tags:        []string{"key", "AWS"},
					Entropy:     3.0841837,
					Fingerprint: "../testdata/archives/files.tar.xz!files/api.go:aws-access-key:20",
				},
				{
					RuleID:      "aws-access-key",
					Description: "AWS Access Key",
					StartLine:   20,
					EndLine:     20,
					StartColumn: 16,
					EndColumn:   35,
					Line:        "\n\tawsToken := \"AKIALALEMEL33243OLIA\"",
					Match:       "AKIALALEMEL33243OLIA",
					Secret:      "AKIALALEMEL33243OLIA",
					File:        "../testdata/archives/files.tar.xz!files/main.go",
					SymlinkFile: "",
					Tags:        []string{"key", "AWS"},
					Entropy:     3.0841837,
					Fingerprint: "../testdata/archives/files.tar.xz!files/main.go:aws-access-key:20",
				},
			},
		},
		{
			source:  filepath.Join(archivesBasePath, "files.tar.zst"),
			cfgName: "archives",
			expectedFindings: []report.Finding{
				{
					RuleID:      "aws-access-key",
					Description: "AWS Access Key",
					StartLine:   20,
					EndLine:     20,
					StartColumn: 16,
					EndColumn:   35,
					Line:        "\n\tawsToken := \"AKIALALEMEL33243OLIA\"",
					Match:       "AKIALALEMEL33243OLIA",
					Secret:      "AKIALALEMEL33243OLIA",
					File:        "../testdata/archives/files.tar.zst!files/api.go",
					SymlinkFile: "",
					Tags:        []string{"key", "AWS"},
					Entropy:     3.0841837,
					Fingerprint: "../testdata/archives/files.tar.zst!files/api.go:aws-access-key:20",
				},
				{
					RuleID:      "aws-access-key",
					Description: "AWS Access Key",
					StartLine:   20,
					EndLine:     20,
					StartColumn: 16,
					EndColumn:   35,
					Line:        "\n\tawsToken := \"AKIALALEMEL33243OLIA\"",
					Match:       "AKIALALEMEL33243OLIA",
					Secret:      "AKIALALEMEL33243OLIA",
					File:        "../testdata/archives/files.tar.zst!files/main.go",
					SymlinkFile: "",
					Tags:        []string{"key", "AWS"},
					Entropy:     3.0841837,
					Fingerprint: "../testdata/archives/files.tar.zst!files/main.go:aws-access-key:20",
				},
			},
		},
		{
			source:  filepath.Join(archivesBasePath, "files.zip"),
			cfgName: "archives",
			expectedFindings: []report.Finding{
				{
					RuleID:      "aws-access-key",
					Description: "AWS Access Key",
					StartLine:   20,
					EndLine:     20,
					StartColumn: 16,
					EndColumn:   35,
					Line:        "\n\tawsToken := \"AKIALALEMEL33243OLIA\"",
					Match:       "AKIALALEMEL33243OLIA",
					Secret:      "AKIALALEMEL33243OLIA",
					File:        "../testdata/archives/files.zip!files/api.go",
					SymlinkFile: "",
					Tags:        []string{"key", "AWS"},
					Entropy:     3.0841837,
					Fingerprint: "../testdata/archives/files.zip!files/api.go:aws-access-key:20",
				},
				{
					RuleID:      "aws-access-key",
					Description: "AWS Access Key",
					StartLine:   20,
					EndLine:     20,
					StartColumn: 16,
					EndColumn:   35,
					Line:        "\n\tawsToken := \"AKIALALEMEL33243OLIA\"",
					Match:       "AKIALALEMEL33243OLIA",
					Secret:      "AKIALALEMEL33243OLIA",
					File:        "../testdata/archives/files.zip!files/main.go",
					SymlinkFile: "",
					Tags:        []string{"key", "AWS"},
					Entropy:     3.0841837,
					Fingerprint: "../testdata/archives/files.zip!files/main.go:aws-access-key:20",
				},
			},
		},
		{
			source:  filepath.Join(archivesBasePath, "nested.tar.gz"),
			cfgName: "archives",
			expectedFindings: []report.Finding{
				{
					RuleID:      "aws-access-key",
					Description: "AWS Access Key",
					StartLine:   20,
					EndLine:     20,
					StartColumn: 16,
					EndColumn:   35,
					Line:        "\n\tawsToken := \"AKIALALEMEL33243OLIA\"",
					Match:       "AKIALALEMEL33243OLIA",
					Secret:      "AKIALALEMEL33243OLIA",
					File:        "../testdata/archives/nested.tar.gz!archives/files.tar!files/api.go",
					SymlinkFile: "",
					Tags:        []string{"key", "AWS"},
					Entropy:     3.0841837,
					Fingerprint: "../testdata/archives/nested.tar.gz!archives/files.tar!files/api.go:aws-access-key:20",
				},
				{
					RuleID:      "aws-access-key",
					Description: "AWS Access Key",
					StartLine:   20,
					EndLine:     20,
					StartColumn: 16,
					EndColumn:   35,
					Line:        "\n\tawsToken := \"AKIALALEMEL33243OLIA\"",
					Match:       "AKIALALEMEL33243OLIA",
					Secret:      "AKIALALEMEL33243OLIA",
					File:        "../testdata/archives/nested.tar.gz!archives/files.tar!files/main.go",
					SymlinkFile: "",
					Tags:        []string{"key", "AWS"},
					Entropy:     3.0841837,
					Fingerprint: "../testdata/archives/nested.tar.gz!archives/files.tar!files/main.go:aws-access-key:20",
				},
				{
					RuleID:      "aws-access-key",
					Description: "AWS Access Key",
					StartLine:   20,
					EndLine:     20,
					StartColumn: 16,
					EndColumn:   35,
					Line:        "\n\tawsToken := \"AKIALALEMEL33243OLIA\"",
					Match:       "AKIALALEMEL33243OLIA",
					Secret:      "AKIALALEMEL33243OLIA",
					File:        "../testdata/archives/nested.tar.gz!archives/files.zip!files/api.go",
					SymlinkFile: "",
					Tags:        []string{"key", "AWS"},
					Entropy:     3.0841837,
					Fingerprint: "../testdata/archives/nested.tar.gz!archives/files.zip!files/api.go:aws-access-key:20",
				},
				{
					RuleID:      "aws-access-key",
					Description: "AWS Access Key",
					StartLine:   20,
					EndLine:     20,
					StartColumn: 16,
					EndColumn:   35,
					Line:        "\n\tawsToken := \"AKIALALEMEL33243OLIA\"",
					Match:       "AKIALALEMEL33243OLIA",
					Secret:      "AKIALALEMEL33243OLIA",
					File:        "../testdata/archives/nested.tar.gz!archives/files.zip!files/main.go",
					SymlinkFile: "",
					Tags:        []string{"key", "AWS"},
					Entropy:     3.0841837,
					Fingerprint: "../testdata/archives/nested.tar.gz!archives/files.zip!files/main.go:aws-access-key:20",
				},
				{
					RuleID:      "aws-access-key",
					Description: "AWS Access Key",
					StartLine:   20,
					EndLine:     20,
					StartColumn: 16,
					EndColumn:   35,
					Line:        "\n\tawsToken := \"AKIALALEMEL33243OLIA\"",
					Match:       "AKIALALEMEL33243OLIA",
					Secret:      "AKIALALEMEL33243OLIA",
					File:        "../testdata/archives/nested.tar.gz!archives/files.7z!files/api.go",
					SymlinkFile: "",
					Tags:        []string{"key", "AWS"},
					Entropy:     3.0841837,
					Fingerprint: "../testdata/archives/nested.tar.gz!archives/files.7z!files/api.go:aws-access-key:20",
				},
				{
					RuleID:      "aws-access-key",
					Description: "AWS Access Key",
					StartLine:   20,
					EndLine:     20,
					StartColumn: 16,
					EndColumn:   35,
					Line:        "\n\tawsToken := \"AKIALALEMEL33243OLIA\"",
					Match:       "AKIALALEMEL33243OLIA",
					Secret:      "AKIALALEMEL33243OLIA",
					File:        "../testdata/archives/nested.tar.gz!archives/files.7z!files/main.go",
					SymlinkFile: "",
					Tags:        []string{"key", "AWS"},
					Entropy:     3.0841837,
					Fingerprint: "../testdata/archives/nested.tar.gz!archives/files.7z!files/main.go:aws-access-key:20",
				},
				{
					RuleID:      "aws-access-key",
					Description: "AWS Access Key",
					StartLine:   20,
					EndLine:     20,
					StartColumn: 16,
					EndColumn:   35,
					Line:        "\n\tawsToken := \"AKIALALEMEL33243OLIA\"",
					Match:       "AKIALALEMEL33243OLIA",
					Secret:      "AKIALALEMEL33243OLIA",
					File:        "../testdata/archives/nested.tar.gz!archives/files.tar.zst!files/api.go",
					SymlinkFile: "",
					Tags:        []string{"key", "AWS"},
					Entropy:     3.0841837,
					Fingerprint: "../testdata/archives/nested.tar.gz!archives/files.tar.zst!files/api.go:aws-access-key:20",
				},
				{
					RuleID:      "aws-access-key",
					Description: "AWS Access Key",
					StartLine:   20,
					EndLine:     20,
					StartColumn: 16,
					EndColumn:   35,
					Line:        "\n\tawsToken := \"AKIALALEMEL33243OLIA\"",
					Match:       "AKIALALEMEL33243OLIA",
					Secret:      "AKIALALEMEL33243OLIA",
					File:        "../testdata/archives/nested.tar.gz!archives/files.tar.zst!files/main.go",
					SymlinkFile: "",
					Tags:        []string{"key", "AWS"},
					Entropy:     3.0841837,
					Fingerprint: "../testdata/archives/nested.tar.gz!archives/files.tar.zst!files/main.go:aws-access-key:20",
				},
				{
					RuleID:      "aws-access-key",
					Description: "AWS Access Key",
					StartLine:   20,
					EndLine:     20,
					StartColumn: 16,
					EndColumn:   35,
					Line:        "\n\tawsToken := \"AKIALALEMEL33243OLIA\"",
					Match:       "AKIALALEMEL33243OLIA",
					Secret:      "AKIALALEMEL33243OLIA",
					File:        "../testdata/archives/nested.tar.gz!archives/files/api.go",
					SymlinkFile: "",
					Tags:        []string{"key", "AWS"},
					Entropy:     3.0841837,
					Fingerprint: "../testdata/archives/nested.tar.gz!archives/files/api.go:aws-access-key:20",
				},
				{
					RuleID:      "aws-access-key",
					Description: "AWS Access Key",
					StartLine:   20,
					EndLine:     20,
					StartColumn: 16,
					EndColumn:   35,
					Line:        "\n\tawsToken := \"AKIALALEMEL33243OLIA\"",
					Match:       "AKIALALEMEL33243OLIA",
					Secret:      "AKIALALEMEL33243OLIA",
					File:        "../testdata/archives/nested.tar.gz!archives/files/main.go",
					SymlinkFile: "",
					Tags:        []string{"key", "AWS"},
					Entropy:     3.0841837,
					Fingerprint: "../testdata/archives/nested.tar.gz!archives/files/main.go:aws-access-key:20",
				},
				{
					RuleID:      "aws-access-key",
					Description: "AWS Access Key",
					StartLine:   20,
					EndLine:     20,
					StartColumn: 16,
					EndColumn:   35,
					Line:        "\n\tawsToken := \"AKIALALEMEL33243OLIA\"",
					Match:       "AKIALALEMEL33243OLIA",
					Secret:      "AKIALALEMEL33243OLIA",
					File:        "../testdata/archives/nested.tar.gz!archives/files/main.go.xz",
					SymlinkFile: "",
					Tags:        []string{"key", "AWS"},
					Entropy:     3.0841837,
					Fingerprint: "../testdata/archives/nested.tar.gz!archives/files/main.go.xz:aws-access-key:20",
				},
				{
					RuleID:      "aws-access-key",
					Description: "AWS Access Key",
					StartLine:   20,
					EndLine:     20,
					StartColumn: 16,
					EndColumn:   35,
					Line:        "\n\tawsToken := \"AKIALALEMEL33243OLIA\"",
					Match:       "AKIALALEMEL33243OLIA",
					Secret:      "AKIALALEMEL33243OLIA",
					File:        "../testdata/archives/nested.tar.gz!archives/files/main.go.zst",
					SymlinkFile: "",
					Tags:        []string{"key", "AWS"},
					Entropy:     3.0841837,
					Fingerprint: "../testdata/archives/nested.tar.gz!archives/files/main.go.zst:aws-access-key:20",
				},
				{
					RuleID:      "aws-access-key",
					Description: "AWS Access Key",
					StartLine:   20,
					EndLine:     20,
					StartColumn: 16,
					EndColumn:   35,
					Line:        "\n\tawsToken := \"AKIALALEMEL33243OLIA\"",
					Match:       "AKIALALEMEL33243OLIA",
					Secret:      "AKIALALEMEL33243OLIA",
					File:        "../testdata/archives/nested.tar.gz!archives/files/main.go.gz",
					SymlinkFile: "",
					Tags:        []string{"key", "AWS"},
					Entropy:     3.0841837,
					Fingerprint: "../testdata/archives/nested.tar.gz!archives/files/main.go.gz:aws-access-key:20",
				},
				{
					RuleID:      "aws-access-key",
					Description: "AWS Access Key",
					StartLine:   20,
					EndLine:     20,
					StartColumn: 16,
					EndColumn:   35,
					Line:        "\n\tawsToken := \"AKIALALEMEL33243OLIA\"",
					Match:       "AKIALALEMEL33243OLIA",
					Secret:      "AKIALALEMEL33243OLIA",
					File:        "../testdata/archives/nested.tar.gz!archives/files.tar.xz!files/api.go",
					SymlinkFile: "",
					Tags:        []string{"key", "AWS"},
					Entropy:     3.0841837,
					Fingerprint: "../testdata/archives/nested.tar.gz!archives/files.tar.xz!files/api.go:aws-access-key:20",
				},
				{
					RuleID:      "aws-access-key",
					Description: "AWS Access Key",
					StartLine:   20,
					EndLine:     20,
					StartColumn: 16,
					EndColumn:   35,
					Line:        "\n\tawsToken := \"AKIALALEMEL33243OLIA\"",
					Match:       "AKIALALEMEL33243OLIA",
					Secret:      "AKIALALEMEL33243OLIA",
					File:        "../testdata/archives/nested.tar.gz!archives/files.tar.xz!files/main.go",
					SymlinkFile: "",
					Tags:        []string{"key", "AWS"},
					Entropy:     3.0841837,
					Fingerprint: "../testdata/archives/nested.tar.gz!archives/files.tar.xz!files/main.go:aws-access-key:20",
				},
			},
		},
	}

	for _, tt := range tests {
		t.Run(tt.cfgName+" - "+tt.source, func(t *testing.T) {
			viper.AddConfigPath(configPath)
			viper.SetConfigName(tt.cfgName)
			viper.SetConfigType("toml")
			err := viper.ReadInConfig()
			require.NoError(t, err)

			var vc config.ViperConfig
			err = viper.Unmarshal(&vc)
			require.NoError(t, err)

			cfg, _ := vc.Translate()
			detector := NewDetector(cfg)
			detector.MaxArchiveDepth = 8

			findings, err := detector.DetectSource(
				context.Background(),
				&sources.Files{
					Path:            tt.source,
					Sema:            detector.Sema,
					Config:          &cfg,
					MaxArchiveDepth: detector.MaxArchiveDepth,
				},
			)

			require.NoError(t, err)
			// TODO: Temporary mitigation.
			// https://github.com/gitleaks/gitleaks/issues/1641
			normalizedFindings := make([]report.Finding, len(findings))
			for i, f := range findings {
				if strings.HasSuffix(f.Line, "\r") {
					f.Line = strings.ReplaceAll(f.Line, "\r", "")
				}
				if strings.HasSuffix(f.Match, "\r") {
					f.EndColumn = f.EndColumn - 1
					f.Match = strings.ReplaceAll(f.Match, "\r", "")
				}
				normalizedFindings[i] = f
			}
			assert.ElementsMatch(t, tt.expectedFindings, normalizedFindings)
		})
	}

}

func TestDetectWithSymlinks(t *testing.T) {
	// TODO: Fix this test on windows.
	if runtime.GOOS == "windows" {
		t.Skipf("TODO: this returns no results on windows, I'm not sure why.")
		return
	}

	tests := []struct {
		cfgName          string
		source           string
		expectedFindings []report.Finding
	}{
		{
			source:  filepath.Join(repoBasePath, "symlinks/file_symlink"),
			cfgName: "simple",
			expectedFindings: []report.Finding{
				{
					RuleID:      "apkey",
					Description: "Asymmetric Private Key",
					StartLine:   1,
					EndLine:     1,
					StartColumn: 1,
					EndColumn:   35,
					Match:       "-----BEGIN OPENSSH PRIVATE KEY-----",
					Secret:      "-----BEGIN OPENSSH PRIVATE KEY-----",
					Line:        "-----BEGIN OPENSSH PRIVATE KEY-----",
					File:        "../testdata/repos/symlinks/source_file/id_ed25519",
					SymlinkFile: "../testdata/repos/symlinks/file_symlink/symlinked_id_ed25519",
					Tags:        []string{"key", "AsymmetricPrivateKey"},
					Entropy:     3.587164,
					Fingerprint: "../testdata/repos/symlinks/source_file/id_ed25519:apkey:1",
				},
			},
		},
	}

	for _, tt := range tests {
		viper.AddConfigPath(configPath)
		viper.SetConfigName("simple")
		viper.SetConfigType("toml")
		err := viper.ReadInConfig()
		require.NoError(t, err)

		var vc config.ViperConfig
		err = viper.Unmarshal(&vc)
		require.NoError(t, err)

		cfg, _ := vc.Translate()
		detector := NewDetector(cfg)
		detector.FollowSymlinks = true
		paths, err := sources.DirectoryTargets(tt.source, detector.Sema, true, cfg.Allowlists)
		require.NoError(t, err)

		findings, err := detector.DetectFiles(paths)
		require.NoError(t, err)
		assert.ElementsMatch(t, tt.expectedFindings, findings)
	}
}

func TestDetectRuleAllowlist(t *testing.T) {
	cases := map[string]struct {
		fragment  Fragment
		allowlist *config.Allowlist
		expected  []report.Finding
	}{
		// Commit / path
		"commit allowed": {
			fragment: Fragment{
				CommitSHA: "41edf1f7f612199f401ccfc3144c2ebd0d7aeb48",
			},
			allowlist: &config.Allowlist{
				Commits: []string{"41edf1f7f612199f401ccfc3144c2ebd0d7aeb48"},
			},
		},
		"path allowed": {
			fragment: Fragment{
				FilePath: "package-lock.json",
			},
			allowlist: &config.Allowlist{
				Paths: []*regexp.Regexp{regexp.MustCompile(`package-lock.json`)},
			},
		},
		"commit AND path allowed": {
			fragment: Fragment{
				CommitSHA: "41edf1f7f612199f401ccfc3144c2ebd0d7aeb48",
				FilePath:  "package-lock.json",
			},
			allowlist: &config.Allowlist{
				MatchCondition: config.AllowlistMatchAnd,
				Commits:        []string{"41edf1f7f612199f401ccfc3144c2ebd0d7aeb48"},
				Paths:          []*regexp.Regexp{regexp.MustCompile(`package-lock.json`)},
			},
		},
		"commit AND path NOT allowed": {
			fragment: Fragment{
				CommitSHA: "41edf1f7f612199f401ccfc3144c2ebd0d7aeb48",
				FilePath:  "package.json",
			},
			allowlist: &config.Allowlist{
				MatchCondition: config.AllowlistMatchAnd,
				Commits:        []string{"41edf1f7f612199f401ccfc3144c2ebd0d7aeb48"},
				Paths:          []*regexp.Regexp{regexp.MustCompile(`package-lock.json`)},
			},
			expected: []report.Finding{
				{
					StartLine:   1,
					EndLine:     1,
					StartColumn: 18,
					EndColumn:   28,
					Line:        "let username = 'james@mail.com';\nlet password = 'Summer2024!';",
					Match:       "Summer2024!",
					Secret:      "Summer2024!",
					File:        "package.json",
					Commit:      "41edf1f7f612199f401ccfc3144c2ebd0d7aeb48",
					Entropy:     3.095795154571533,
					RuleID:      "test-rule",
				},
			},
		},
		"commit AND path NOT allowed - other conditions": {
			fragment: Fragment{
				CommitSHA: "41edf1f7f612199f401ccfc3144c2ebd0d7aeb48",
				FilePath:  "package-lock.json",
			},
			allowlist: &config.Allowlist{
				MatchCondition: config.AllowlistMatchAnd,
				Commits:        []string{"41edf1f7f612199f401ccfc3144c2ebd0d7aeb48"},
				Paths:          []*regexp.Regexp{regexp.MustCompile(`package-lock.json`)},
				Regexes:        []*regexp.Regexp{regexp.MustCompile("password")},
			},
			expected: []report.Finding{
				{
					StartLine:   1,
					EndLine:     1,
					StartColumn: 18,
					EndColumn:   28,
					Line:        "let username = 'james@mail.com';\nlet password = 'Summer2024!';",
					Match:       "Summer2024!",
					Secret:      "Summer2024!",
					File:        "package-lock.json",
					Commit:      "41edf1f7f612199f401ccfc3144c2ebd0d7aeb48",
					Entropy:     3.095795154571533,
					RuleID:      "test-rule",
				},
			},
		},
		"commit OR path allowed": {
			fragment: Fragment{
				CommitSHA: "41edf1f7f612199f401ccfc3144c2ebd0d7aeb48",
				FilePath:  "package-lock.json",
			},
			allowlist: &config.Allowlist{
				MatchCondition: config.AllowlistMatchOr,
				Commits:        []string{"704178e7dca77ff143778a31cff0fc192d59b030"},
				Paths:          []*regexp.Regexp{regexp.MustCompile(`package-lock.json`)},
			},
		},

		// Regex / stopwords
		"regex allowed": {
			fragment: Fragment{},
			allowlist: &config.Allowlist{
				Regexes: []*regexp.Regexp{regexp.MustCompile(`(?i)summer.+`)},
			},
		},
		"stopwords allowed": {
			fragment: Fragment{},
			allowlist: &config.Allowlist{
				StopWords: []string{"summer"},
			},
		},
		"regex AND stopword allowed": {
			fragment: Fragment{},
			allowlist: &config.Allowlist{
				MatchCondition: config.AllowlistMatchAnd,
				Regexes:        []*regexp.Regexp{regexp.MustCompile(`(?i)summer.+`)},
				StopWords:      []string{"2024"},
			},
		},
		"regex AND stopword allowed - other conditions": {
			fragment: Fragment{
				CommitSHA: "41edf1f7f612199f401ccfc3144c2ebd0d7aeb48",
				FilePath:  "config.js",
			},
			allowlist: &config.Allowlist{
				MatchCondition: config.AllowlistMatchAnd,
				Commits:        []string{"41edf1f7f612199f401ccfc3144c2ebd0d7aeb48"},
				Paths:          []*regexp.Regexp{regexp.MustCompile(`config.js`)},
				Regexes:        []*regexp.Regexp{regexp.MustCompile(`(?i)summer.+`)},
				StopWords:      []string{"2024"},
			},
		},
		"regex AND stopword NOT allowed - non-git, other conditions": {
			fragment: Fragment{
				FilePath: "config.js",
			},
			allowlist: &config.Allowlist{
				MatchCondition: config.AllowlistMatchAnd,
				Commits:        []string{"41edf1f7f612199f401ccfc3144c2ebd0d7aeb48"},
				Paths:          []*regexp.Regexp{regexp.MustCompile(`config.js`)},
				Regexes:        []*regexp.Regexp{regexp.MustCompile(`(?i)summer.+`)},
				StopWords:      []string{"2024"},
			},
			expected: []report.Finding{
				{
					StartLine:   1,
					EndLine:     1,
					StartColumn: 18,
					EndColumn:   28,
					Line:        "let username = 'james@mail.com';\nlet password = 'Summer2024!';",
					Match:       "Summer2024!",
					Secret:      "Summer2024!",
					File:        "config.js",
					Entropy:     3.095795154571533,
					RuleID:      "test-rule",
				},
			},
		},
		"regex AND stopword NOT allowed": {
			fragment: Fragment{},
			allowlist: &config.Allowlist{
				MatchCondition: config.AllowlistMatchAnd,
				Regexes: []*regexp.Regexp{
					regexp.MustCompile(`(?i)winter.+`),
				},
				StopWords: []string{"2024"},
			},
			expected: []report.Finding{
				{
					StartLine:   1,
					EndLine:     1,
					StartColumn: 18,
					EndColumn:   28,
					Line:        "let username = 'james@mail.com';\nlet password = 'Summer2024!';",
					Match:       "Summer2024!",
					Secret:      "Summer2024!",
					Entropy:     3.095795154571533,
					RuleID:      "test-rule",
				},
			},
		},
		"regex AND stopword NOT allowed - other conditions": {
			fragment: Fragment{
				CommitSHA: "a060c9d2d5e90c992763f1bd4c3cd2a6f121241b",
				FilePath:  "config.js",
			},
			allowlist: &config.Allowlist{
				MatchCondition: config.AllowlistMatchAnd,
				Commits:        []string{"41edf1f7f612199f401ccfc3144c2ebd0d7aeb48"},
				Paths:          []*regexp.Regexp{regexp.MustCompile(`package-lock.json`)},
				Regexes:        []*regexp.Regexp{regexp.MustCompile(`(?i)winter.+`)},
				StopWords:      []string{"2024"},
			},
			expected: []report.Finding{
				{
					StartLine:   1,
					EndLine:     1,
					StartColumn: 18,
					EndColumn:   28,
					Line:        "let username = 'james@mail.com';\nlet password = 'Summer2024!';",
					Match:       "Summer2024!",
					Secret:      "Summer2024!",
					File:        "config.js",
					Commit:      "a060c9d2d5e90c992763f1bd4c3cd2a6f121241b",
					Entropy:     3.095795154571533,
					RuleID:      "test-rule",
				},
			},
		},
		"regex OR stopword allowed": {
			fragment: Fragment{},
			allowlist: &config.Allowlist{
				MatchCondition: config.AllowlistMatchOr,
				Regexes:        []*regexp.Regexp{regexp.MustCompile(`(?i)summer.+`)},
				StopWords:      []string{"winter"},
			},
		},
	}

	raw := `let username = 'james@mail.com';
let password = 'Summer2024!';`
	for name, tc := range cases {
		t.Run(name, func(t *testing.T) {
			err := tc.allowlist.Validate()
			require.NoError(t, err)

			rule := config.Rule{
				RuleID: "test-rule",
				Regex:  regexp.MustCompile(`Summer2024!`),
				Allowlists: []*config.Allowlist{
					tc.allowlist,
				},
			}
			d, err := NewDetectorDefaultConfig()
			require.NoError(t, err)

			f := tc.fragment
			f.Raw = raw
<<<<<<< HEAD
			actual := d.detectRule(f, [][]int{}, raw, rule, []*codec.EncodedSegment{})
			compare(t, tc.expected, actual)
=======
			actual := d.detectRule(f, raw, rule, []*codec.EncodedSegment{})
			if diff := cmp.Diff(tc.expected, actual); diff != "" {
				t.Errorf("diff: (-want +got)\n%s", diff)
			}
>>>>>>> 72977e41
		})
	}
}

func moveDotGit(t *testing.T, from, to string) {
	t.Helper()

	repoDirs, err := os.ReadDir("../testdata/repos")
	require.NoError(t, err)
	for _, dir := range repoDirs {
		if to == ".git" {
			_, err := os.Stat(fmt.Sprintf("%s/%s/%s", repoBasePath, dir.Name(), "dotGit"))
			if os.IsNotExist(err) {
				// dont want to delete the only copy of .git accidentally
				continue
			}
			_ = os.RemoveAll(fmt.Sprintf("%s/%s/%s", repoBasePath, dir.Name(), ".git"))
		}
		if !dir.IsDir() {
			continue
		}
		_, err := os.Stat(fmt.Sprintf("%s/%s/%s", repoBasePath, dir.Name(), from))
		if os.IsNotExist(err) {
			continue
		}

		err = os.Rename(fmt.Sprintf("%s/%s/%s", repoBasePath, dir.Name(), from),
			fmt.Sprintf("%s/%s/%s", repoBasePath, dir.Name(), to))
		require.NoError(t, err)
	}
}

// region Windows-specific tests[]
func TestNormalizeGitleaksIgnorePaths(t *testing.T) {
	d, err := NewDetectorDefaultConfig()
	require.NoError(t, err)

	err = d.AddGitleaksIgnore("../testdata/gitleaksignore/.windowspaths")
	require.NoError(t, err)

	assert.Len(t, d.gitleaksIgnore, 3)
	expected := map[string]struct{}{
		"foo/bar/gitleaks-false-positive.yaml:aws-access-token:4":                                                 {},
		"foo/bar/gitleaks-false-positive.yaml:aws-access-token:5":                                                 {},
		"b55d88dc151f7022901cda41a03d43e0e508f2b7:test_data/test_local_repo_three_leaks.json:aws-access-token:73": {},
	}
	assert.ElementsMatch(t, maps.Keys(d.gitleaksIgnore), maps.Keys(expected))
}

func TestWindowsFileSeparator_RulePath(t *testing.T) {
	unixRule := config.Rule{
		RuleID: "test-rule",
		Path:   regexp.MustCompile(`(^|/)\.m2/settings\.xml`),
	}
	windowsRule := config.Rule{
		RuleID: "test-rule",
		Path:   regexp.MustCompile(`(^|\\)\.m2\\settings\.xml`),
	}
	expected := []report.Finding{
		{
			RuleID: "test-rule",
			Match:  "file detected: .m2/settings.xml",
			File:   ".m2/settings.xml",
		},
	}
	tests := map[string]struct {
		fragment Fragment
		rule     config.Rule
		expected []report.Finding
	}{
		// unix rule
		"unix rule - unix path separator": {
			fragment: Fragment{
				FilePath: `.m2/settings.xml`,
			},
			rule:     unixRule,
			expected: expected,
		},
		"unix rule - windows path separator": {
			fragment: Fragment{
				FilePath:        `.m2/settings.xml`,
				WindowsFilePath: `.m2\settings.xml`,
			},
			rule:     unixRule,
			expected: expected,
		},
		"unix regex+path rule - windows path separator": {
			fragment: Fragment{
				Raw:      `<password>s3cr3t</password>`,
				FilePath: `.m2/settings.xml`,
			},
			rule: config.Rule{
				RuleID: "test-rule",
				Regex:  regexp.MustCompile(`<password>(.+?)</password>`),
				Path:   regexp.MustCompile(`(^|/)\.m2/settings\.xml`),
			},
			expected: []report.Finding{
				{
					RuleID:      "test-rule",
					StartColumn: 1,
					EndColumn:   27,
					Line:        "<password>s3cr3t</password>",
					Match:       "<password>s3cr3t</password>",
					Secret:      "s3cr3t",
					Entropy:     2.251629114151001,
					File:        ".m2/settings.xml",
				},
			},
		},

		// windows rule
		"windows rule - unix path separator": {
			fragment: Fragment{
				FilePath: `.m2/settings.xml`,
			},
			rule: windowsRule,
			// This never worked, and continues not to work.
			// Paths should be normalized to use Unix file separators.
			expected: nil,
		},
		"windows rule - windows path separator": {
			fragment: Fragment{
				FilePath:        `.m2/settings.xml`,
				WindowsFilePath: `.m2\settings.xml`,
			},
			rule:     windowsRule,
			expected: expected,
		},
		"windows regex+path rule - windows path separator": {
			fragment: Fragment{
				Raw:             `<password>s3cr3t</password>`,
				FilePath:        `.m2/settings.xml`,
				WindowsFilePath: `.m2\settings.xml`,
			},
			rule: config.Rule{
				RuleID: "test-rule",
				Regex:  regexp.MustCompile(`<password>(.+?)</password>`),
				Path:   regexp.MustCompile(`(^|\\)\.m2\\settings\.xml`),
			},
			expected: []report.Finding{
				{
					RuleID:      "test-rule",
					StartColumn: 1,
					EndColumn:   27,
					Line:        "<password>s3cr3t</password>",
					Match:       "<password>s3cr3t</password>",
					Secret:      "s3cr3t",
					Entropy:     2.251629114151001,
					File:        ".m2/settings.xml",
				},
			}},
	}

	d, err := NewDetectorDefaultConfig()
	require.NoError(t, err)
	for name, test := range tests {
		t.Run(name, func(t *testing.T) {
<<<<<<< HEAD
			actual := d.detectRule(test.fragment, [][]int{}, test.fragment.Raw, test.rule, []*codec.EncodedSegment{})
			compare(t, test.expected, actual)
			// if diff := cmp.Diff(test.expected, actual); diff != "" {
			// 	t.Errorf("diff: (-want +got)\n%s", diff)
			// }
=======
			actual := d.detectRule(test.fragment, test.fragment.Raw, test.rule, []*codec.EncodedSegment{})
			if diff := cmp.Diff(test.expected, actual); diff != "" {
				t.Errorf("diff: (-want +got)\n%s", diff)
			}
>>>>>>> 72977e41
		})
	}
}

func TestWindowsFileSeparator_RuleAllowlistPaths(t *testing.T) {
	tests := map[string]struct {
		fragment Fragment
		rule     config.Rule
		expected []report.Finding
	}{
		// unix
		"unix path separator - unix rule - OR allowlist path-only": {
			fragment: Fragment{
				Raw:      `value: "s3cr3t"`,
				FilePath: `ignoreme/unix.txt`,
			},
			rule: config.Rule{
				RuleID: "unix-rule",
				Regex:  regexp.MustCompile(`s3cr3t`),
				Allowlists: []*config.Allowlist{
					{
						Paths: []*regexp.Regexp{regexp.MustCompile(`(^|/)ignoreme(/.*)?$`)},
					},
				},
			},
			expected: nil,
		},
		"unix path separator - windows rule - OR allowlist path-only": {
			fragment: Fragment{
				Raw:      `value: "s3cr3t"`,
				FilePath: `ignoreme/unix.txt`,
			},
			rule: config.Rule{
				RuleID: "windows-rule",
				Regex:  regexp.MustCompile(`s3cr3t`),
				Allowlists: []*config.Allowlist{
					{
						Paths: []*regexp.Regexp{regexp.MustCompile(`(^|\\)ignoreme(\\.*)?$`)},
					},
				},
			},
			// Windows separators in regex don't work for unix.
			expected: []report.Finding{
				{
					RuleID:      "windows-rule",
					StartColumn: 9,
					EndColumn:   14,
					Line:        `value: "s3cr3t"`,
					Match:       `s3cr3t`,
					Secret:      `s3cr3t`,
					File:        "ignoreme/unix.txt",
					Entropy:     2.251629114151001,
				},
			},
		},
		"unix path separator - unix rule - AND allowlist path+stopwords": {
			fragment: Fragment{
				Raw:      `value: "f4k3s3cr3t"`,
				FilePath: `ignoreme/unix.txt`,
			},
			rule: config.Rule{
				RuleID: "unix-rule",
				Regex:  regexp.MustCompile(`value: "[^"]+"`),
				Allowlists: []*config.Allowlist{
					{
						MatchCondition: config.AllowlistMatchAnd,
						Paths:          []*regexp.Regexp{regexp.MustCompile(`(^|/)ignoreme(/.*)?$`)},
						StopWords:      []string{"f4k3"},
					},
				},
			},
			expected: nil,
		},
		"unix path separator - windows rule - AND allowlist path+stopwords": {
			fragment: Fragment{
				Raw:      `value: "f4k3s3cr3t"`,
				FilePath: `ignoreme/unix.txt`,
			},
			rule: config.Rule{
				RuleID: "windows-rule",
				Regex:  regexp.MustCompile(`value: "[^"]+"`),
				Allowlists: []*config.Allowlist{
					{
						MatchCondition: config.AllowlistMatchAnd,
						Paths:          []*regexp.Regexp{regexp.MustCompile(`(^|\\)ignoreme(\\.*)?$`)},
						StopWords:      []string{"f4k3"},
					},
				},
			},
			expected: []report.Finding{
				{
					RuleID:      "windows-rule",
					StartColumn: 1,
					EndColumn:   19,
					Line:        `value: "f4k3s3cr3t"`,
					Match:       `value: "f4k3s3cr3t"`,
					Secret:      `value: "f4k3s3cr3t"`,
					File:        "ignoreme/unix.txt",
					Entropy:     3.892407178878784,
				},
			},
		},

		// windows
		"windows path separator - unix rule - OR allowlist path-only": {
			fragment: Fragment{
				Raw:             `value: "s3cr3t"`,
				FilePath:        `ignoreme/windows.txt`,
				WindowsFilePath: `ignoreme\windows.txt`,
			},
			rule: config.Rule{
				RuleID: "unix-rule",
				Regex:  regexp.MustCompile(`s3cr3t`),
				Allowlists: []*config.Allowlist{
					{
						Paths: []*regexp.Regexp{regexp.MustCompile(`(^|/)ignoreme(/.*)?$`)},
					},
				},
			},
			expected: nil,
		},
		"windows path separator - windows rule - OR allowlist path-only": {
			fragment: Fragment{
				Raw:             `value: "s3cr3t"`,
				FilePath:        `ignoreme/windows.txt`,
				WindowsFilePath: `ignoreme\windows.txt`,
			},
			rule: config.Rule{
				RuleID: "windows-rule",
				Regex:  regexp.MustCompile(`s3cr3t`),
				Allowlists: []*config.Allowlist{
					{
						Paths: []*regexp.Regexp{regexp.MustCompile(`(^|\\)ignoreme(\\.*)?$`)},
					},
				},
			},
			expected: nil,
		},
		"windows path separator - unix rule - AND allowlist path+stopwords": {
			fragment: Fragment{
				Raw:             `value: "f4k3s3cr3t"`,
				FilePath:        `ignoreme/unix.txt`,
				WindowsFilePath: `ignoreme\windows.txt`,
			},
			rule: config.Rule{
				RuleID: "unix-rule",
				Regex:  regexp.MustCompile(`value: "[^"]+"`),
				Allowlists: []*config.Allowlist{
					{
						MatchCondition: config.AllowlistMatchAnd,
						Paths:          []*regexp.Regexp{regexp.MustCompile(`(^|/)ignoreme(/.*)?$`)},
						StopWords:      []string{"f4k3"},
					},
				},
			},
			expected: nil,
		},
		"windows path separator - windows rule - AND allowlist path+stopwords": {
			fragment: Fragment{
				Raw:             `value: "f4k3s3cr3t"`,
				FilePath:        `ignoreme/unix.txt`,
				WindowsFilePath: `ignoreme\windows.txt`,
			},
			rule: config.Rule{
				RuleID: "windows-rule",
				Regex:  regexp.MustCompile(`value: "[^"]+"`),
				Allowlists: []*config.Allowlist{
					{
						MatchCondition: config.AllowlistMatchAnd,
						Paths:          []*regexp.Regexp{regexp.MustCompile(`(^|\\)ignoreme(\\.*)?$`)},
						StopWords:      []string{"f4k3"},
					},
				},
			},
			expected: nil,
		},
	}

	d, err := NewDetectorDefaultConfig()
	require.NoError(t, err)
	for name, test := range tests {
		t.Run(name, func(t *testing.T) {
<<<<<<< HEAD
			actual := d.detectRule(test.fragment, [][]int{}, test.fragment.Raw, test.rule, []*codec.EncodedSegment{})
			compare(t, test.expected, actual)
			// if diff := cmp.Diff(test.expected, actual); diff != "" {
			// 	t.Errorf("diff: (-want +got)\n%s", diff)
			// }
=======
			actual := d.detectRule(test.fragment, test.fragment.Raw, test.rule, []*codec.EncodedSegment{})
			if diff := cmp.Diff(test.expected, actual); diff != "" {
				t.Errorf("diff: (-want +got)\n%s", diff)
			}
>>>>>>> 72977e41
		})
	}
}

//endregion<|MERGE_RESOLUTION|>--- conflicted
+++ resolved
@@ -2405,15 +2405,9 @@
 
 			f := tc.fragment
 			f.Raw = raw
-<<<<<<< HEAD
-			actual := d.detectRule(f, [][]int{}, raw, rule, []*codec.EncodedSegment{})
+
+			actual := d.detectRule(f, raw, rule, []*codec.EncodedSegment{})
 			compare(t, tc.expected, actual)
-=======
-			actual := d.detectRule(f, raw, rule, []*codec.EncodedSegment{})
-			if diff := cmp.Diff(tc.expected, actual); diff != "" {
-				t.Errorf("diff: (-want +got)\n%s", diff)
-			}
->>>>>>> 72977e41
 		})
 	}
 }
@@ -2571,18 +2565,8 @@
 	require.NoError(t, err)
 	for name, test := range tests {
 		t.Run(name, func(t *testing.T) {
-<<<<<<< HEAD
-			actual := d.detectRule(test.fragment, [][]int{}, test.fragment.Raw, test.rule, []*codec.EncodedSegment{})
+			actual := d.detectRule(test.fragment, test.fragment.Raw, test.rule, []*codec.EncodedSegment{})
 			compare(t, test.expected, actual)
-			// if diff := cmp.Diff(test.expected, actual); diff != "" {
-			// 	t.Errorf("diff: (-want +got)\n%s", diff)
-			// }
-=======
-			actual := d.detectRule(test.fragment, test.fragment.Raw, test.rule, []*codec.EncodedSegment{})
-			if diff := cmp.Diff(test.expected, actual); diff != "" {
-				t.Errorf("diff: (-want +got)\n%s", diff)
-			}
->>>>>>> 72977e41
 		})
 	}
 }
@@ -2765,20 +2749,8 @@
 	require.NoError(t, err)
 	for name, test := range tests {
 		t.Run(name, func(t *testing.T) {
-<<<<<<< HEAD
-			actual := d.detectRule(test.fragment, [][]int{}, test.fragment.Raw, test.rule, []*codec.EncodedSegment{})
+			actual := d.detectRule(test.fragment, test.fragment.Raw, test.rule, []*codec.EncodedSegment{})
 			compare(t, test.expected, actual)
-			// if diff := cmp.Diff(test.expected, actual); diff != "" {
-			// 	t.Errorf("diff: (-want +got)\n%s", diff)
-			// }
-=======
-			actual := d.detectRule(test.fragment, test.fragment.Raw, test.rule, []*codec.EncodedSegment{})
-			if diff := cmp.Diff(test.expected, actual); diff != "" {
-				t.Errorf("diff: (-want +got)\n%s", diff)
-			}
->>>>>>> 72977e41
 		})
 	}
-}
-
-//endregion+}