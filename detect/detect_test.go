package detect

import (
	"fmt"
	"os"
	"path/filepath"
	"runtime"
	"strings"
	"testing"

	"github.com/google/go-cmp/cmp"
	"github.com/rs/zerolog"
	"github.com/spf13/viper"
	"github.com/stretchr/testify/assert"
	"github.com/stretchr/testify/require"
	"golang.org/x/exp/maps"

	"github.com/zricethezav/gitleaks/v8/cmd/scm"
	"github.com/zricethezav/gitleaks/v8/config"
	"github.com/zricethezav/gitleaks/v8/detect/codec"
	"github.com/zricethezav/gitleaks/v8/logging"
	"github.com/zricethezav/gitleaks/v8/regexp"
	"github.com/zricethezav/gitleaks/v8/report"
	"github.com/zricethezav/gitleaks/v8/sources"
)

const maxDecodeDepth = 8
const configPath = "../testdata/config/"
const repoBasePath = "../testdata/repos/"
const encodedTestValues = `
# Decoded
-----BEGIN PRIVATE KEY-----
135f/bRUBHrbHqLY/xS3I7Oth+8rgG+0tBwfMcbk05Sgxq6QUzSYIQAop+WvsTwk2sR+C38g0Mnb
u+QDkg0spw==
-----END PRIVATE KEY-----

# Encoded
private_key: 'LS0tLS1CRUdJTiBQUklWQVRFIEtFWS0tLS0tCjQzNWYvYlJVQkhyYkhxTFkveFMzSTdPdGgrOHJnRyswdEJ3Zk1jYmswNVNneHE2UVV6U1lJUUFvcCtXdnNUd2syc1IrQzM4ZzBNbmIKdStRRGtnMHNwdz09Ci0tLS0tRU5EIFBSSVZBVEUgS0VZLS0tLS0K'

# Double Encoded: b64 encoded aws config inside a jwt
eyJhbGciOiJIUzI1NiIsInR5cCI6IkpXVCJ9.eyJzdWIiOiIxMjM0NTY3ODkwIiwiY29uZmlnIjoiVzJSbFptRjFiSFJkQ25KbFoybHZiaUE5SUhWekxXVmhjM1F0TWdwaGQzTmZZV05qWlhOelgydGxlVjlwWkNBOUlFRlRTVUZKVDFOR1QwUk9UamRNV0UweE1FcEpDbUYzYzE5elpXTnlaWFJmWVdOalpYTnpYMnRsZVNBOUlIZEtZV3h5V0ZWMGJrWkZUVWt2U3pkTlJFVk9SeTlpVUhoU1ptbERXVVZHVlVORWJFVllNVUVLIiwiaWF0IjoxNTE2MjM5MDIyfQ.8gxviXEOuIBQk2LvTYHSf-wXVhnEKC3h4yM5nlOF4zA

# A small secret at the end to make sure that as the other ones above shrink
# when decoded, the positions are taken into consideratoin for overlaps
c21hbGwtc2VjcmV0

# This tests how it handles when the match bounds go outside the decoded value
secret=ZGVjb2RlZC1zZWNyZXQtdmFsdWUwMA==
# The above encoded again
c2VjcmV0PVpHVmpiMlJsWkMxelpXTnlaWFF0ZG1Gc2RXVT0=

# Confirm you can ignore on the decoded value
password="bFJxQkstejVrZjQtcGxlYXNlLWlnbm9yZS1tZS1YLVhJSk0yUGRkdw=="

# This tests that it can do hex encoded data
secret=6465636F6465642D7365637265742D76616C756576484558

# This tests that it can do percent encoded data
## partial encoded data
secret=decoded-%73%65%63%72%65%74-valuev2
## scattered encoded
secret=%64%65coded-%73%65%63%72%65%74-valuev3

# Test multi levels of encoding where the source is a partal encoding
# it is important that the bounds of the predecessors are properly
# considered
## single percent encoding in the middle of multi layer b64
c2VjcmV0PVpHVmpiMl%4AsWkMxelpXTnlaWFF0ZG1Gc2RXVjJOQT09
## single percent encoding at the beginning of hex
secret%3d6465636F6465642D7365637265742D76616C75657635
## multiple percent encodings in a single layer base64
secret=ZGVjb2%52lZC1zZWNyZXQtdm%46sdWV4ODY=  # ends in x86
## base64 encoded partially percent encoded value
secret=ZGVjb2RlZC0lNzMlNjUlNjMlNzIlNjUlNzQtdmFsdWU=
## one of the lines above that went through... a lot
## and there's surrounding text around it
Look at this value: %4EjMzMjU2NkE2MzZENTYzMDUwNTY3MDQ4%4eTY2RDcwNjk0RDY5NTUzMTRENkQ3ODYx%25%34%65TE3QTQ2MzY1NzZDNjQ0RjY1NTY3MDU5NTU1ODUyNkI2MjUzNTUzMDRFNkU0RTZCNTYzMTU1MzkwQQ== # isn't it crazy?
## Multi percent encode two random characters close to the bounds of the base64
## encoded data to make sure that the bounds are still correctly calculated
secret=ZG%25%32%35%25%33%32%25%33%35%25%32%35%25%33%33%25%33%35%25%32%35%25%33%33%25%33%36%25%32%35%25%33%32%25%33%35%25%32%35%25%33%33%25%33%36%25%32%35%25%33%36%25%33%31%25%32%35%25%33%32%25%33%35%25%32%35%25%33%33%25%33%36%25%32%35%25%33%33%25%33%322RlZC1zZWNyZXQtd%25%36%64%25%34%36%25%37%33dWU=
## The similar to the above but also touching the edge of the base64
secret=%25%35%61%25%34%37%25%35%36jb2RlZC1zZWNyZXQtdmFsdWU%25%32%35%25%33%33%25%36%34
## The similar to the above but also touching and overlapping the base64
secret%3D%25%35%61%25%34%37%25%35%36jb2RlZC1zZWNyZXQtdmFsdWU%25%32%35%25%33%33%25%36%34
`

func TestDetect(t *testing.T) {
	logging.Logger = logging.Logger.Level(zerolog.TraceLevel)
	tests := map[string]struct {
		cfgName      string
		baselinePath string
		fragment     Fragment
		// NOTE: for expected findings, all line numbers will be 0
		// because line deltas are added _after_ the finding is created.
		// I.e., if the finding is from a --no-git file, the line number will be
		// increase by 1 in DetectFromFiles(). If the finding is from git,
		// the line number will be increased by the patch delta.
		expectedFindings []report.Finding
		wantError        error
	}{
		// General
		"valid allow comment (1)": {
			cfgName: "simple",
			fragment: Fragment{
				Raw:      `awsToken := \"AKIALALEMEL33243OKIA\ // gitleaks:allow"`,
				FilePath: "tmp.go",
			},
		},
		"valid allow comment (2)": {
			cfgName: "simple",
			fragment: Fragment{
				Raw: `awsToken := \

		        \"AKIALALEMEL33243OKIA\ // gitleaks:allow"

		        `,
				FilePath: "tmp.go",
			},
		},
		"invalid allow comment": {
			cfgName: "simple",
			fragment: Fragment{
				Raw: `awsToken := \"AKIALALEMEL33243OKIA\"

		                // gitleaks:allow"

		                `,
				FilePath: "tmp.go",
			},
			expectedFindings: []report.Finding{
				{
					Description: "AWS Access Key",
					Secret:      "AKIALALEMEL33243OKIA",
					Match:       "AKIALALEMEL33243OKIA",
					File:        "tmp.go",
					Line:        `awsToken := \"AKIALALEMEL33243OKIA\"`,
					RuleID:      "aws-access-key",
					Tags:        []string{"key", "AWS"},
					StartLine:   0,
					EndLine:     0,
					StartColumn: 15,
					EndColumn:   34,
					Entropy:     3.1464393,
				},
			},
		},
		"detect finding - aws": {
			cfgName: "simple",
			fragment: Fragment{
				Raw:      `awsToken := \"AKIALALEMEL33243OLIA\"`,
				FilePath: "tmp.go",
			},
			expectedFindings: []report.Finding{
				{
					RuleID:      "aws-access-key",
					Description: "AWS Access Key",
					File:        "tmp.go",
					Line:        `awsToken := \"AKIALALEMEL33243OLIA\"`,
					Match:       "AKIALALEMEL33243OLIA",
					Secret:      "AKIALALEMEL33243OLIA",
					Entropy:     3.0841837,
					StartLine:   0,
					EndLine:     0,
					StartColumn: 15,
					EndColumn:   34,
					Tags:        []string{"key", "AWS"},
				},
			},
		},
		"detect finding - sidekiq env var": {
			cfgName: "simple",
			fragment: Fragment{
				Raw:      `export BUNDLE_ENTERPRISE__CONTRIBSYS__COM=cafebabe:deadbeef;`,
				FilePath: "tmp.sh",
			},
			expectedFindings: []report.Finding{
				{
					RuleID:      "sidekiq-secret",
					Description: "Sidekiq Secret",
					File:        "tmp.sh",
					Line:        `export BUNDLE_ENTERPRISE__CONTRIBSYS__COM=cafebabe:deadbeef;`,
					Match:       "BUNDLE_ENTERPRISE__CONTRIBSYS__COM=cafebabe:deadbeef;",
					Secret:      "cafebabe:deadbeef",
					Entropy:     2.6098502,
					StartLine:   0,
					EndLine:     0,
					StartColumn: 8,
					EndColumn:   60,
					Tags:        []string{},
				},
			},
		},
		"detect finding - sidekiq env var, semicolon": {
			cfgName: "simple",
			fragment: Fragment{
				Raw:      `echo hello1; export BUNDLE_ENTERPRISE__CONTRIBSYS__COM="cafebabe:deadbeef" && echo hello2`,
				FilePath: "tmp.sh",
			},
			expectedFindings: []report.Finding{
				{
					RuleID:      "sidekiq-secret",
					Description: "Sidekiq Secret",
					File:        "tmp.sh",
					Line:        `echo hello1; export BUNDLE_ENTERPRISE__CONTRIBSYS__COM="cafebabe:deadbeef" && echo hello2`,
					Match:       "BUNDLE_ENTERPRISE__CONTRIBSYS__COM=\"cafebabe:deadbeef\"",
					Secret:      "cafebabe:deadbeef",
					Entropy:     2.6098502,
					StartLine:   0,
					EndLine:     0,
					StartColumn: 21,
					EndColumn:   74,
					Tags:        []string{},
				},
			},
		},
		"detect finding - sidekiq url": {
			cfgName: "simple",
			fragment: Fragment{
				Raw:      `url = "http://cafeb4b3:d3adb33f@enterprise.contribsys.com:80/path?param1=true&param2=false#heading1"`,
				FilePath: "tmp.sh",
			},
			expectedFindings: []report.Finding{
				{
					RuleID:      "sidekiq-sensitive-url",
					Description: "Sidekiq Sensitive URL",
					File:        "tmp.sh",
					Line:        `url = "http://cafeb4b3:d3adb33f@enterprise.contribsys.com:80/path?param1=true&param2=false#heading1"`,
					Match:       "http://cafeb4b3:d3adb33f@enterprise.contribsys.com:",
					Secret:      "cafeb4b3:d3adb33f",
					Entropy:     2.984234,
					StartLine:   0,
					EndLine:     0,
					StartColumn: 8,
					EndColumn:   58,
					Tags:        []string{},
				},
			},
		},
		"ignore finding - our config file": {
			cfgName: "simple",
			fragment: Fragment{
				Raw:      `awsToken := \"AKIALALEMEL33243OLIA\"`,
				FilePath: filepath.Join(configPath, "simple.toml"),
			},
		},
		"ignore finding - doesn't match path": {
			cfgName: "generic_with_py_path",
			fragment: Fragment{
				Raw:      `const Discord_Public_Key = "e7322523fb86ed64c836a979cf8465fbd436378c653c1db38f9ae87bc62a6fd5"`,
				FilePath: "tmp.go",
			},
		},
		"detect finding - matches path,regex,entropy": {
			cfgName: "generic_with_py_path",
			fragment: Fragment{
				Raw:      `const Discord_Public_Key = "e7322523fb86ed64c836a979cf8465fbd436378c653c1db38f9ae87bc62a6fd5"`,
				FilePath: "tmp.py",
			},
			expectedFindings: []report.Finding{
				{
					RuleID:      "generic-api-key",
					Description: "Generic API Key",
					File:        "tmp.py",
					Line:        `const Discord_Public_Key = "e7322523fb86ed64c836a979cf8465fbd436378c653c1db38f9ae87bc62a6fd5"`,
					Match:       "Key = \"e7322523fb86ed64c836a979cf8465fbd436378c653c1db38f9ae87bc62a6fd5\"",
					Secret:      "e7322523fb86ed64c836a979cf8465fbd436378c653c1db38f9ae87bc62a6fd5",
					Entropy:     3.7906237,
					StartLine:   0,
					EndLine:     0,
					StartColumn: 22,
					EndColumn:   93,
					Tags:        []string{},
				},
			},
		},
		"ignore finding - allowlist regex": {
			cfgName: "generic_with_py_path",
			fragment: Fragment{
				Raw:      `const Discord_Public_Key = "load2523fb86ed64c836a979cf8465fbd436378c653c1db38f9ae87bc62a6fd5"`,
				FilePath: "tmp.py",
			},
		},

		// Rule
		"rule - ignore path": {
			cfgName:      "valid/rule_path_only",
			baselinePath: ".baseline.json",
			fragment: Fragment{
				Raw:      `const Discord_Public_Key = "e7322523fb86ed64c836a979cf8465fbd436378c653c1db38f9ae87bc62a6fd5"`,
				FilePath: ".baseline.json",
			},
		},
		"rule - detect path ": {
			cfgName: "valid/rule_path_only",
			fragment: Fragment{
				Raw:      `const Discord_Public_Key = "e7322523fb86ed64c836a979cf8465fbd436378c653c1db38f9ae87bc62a6fd5"`,
				FilePath: "tmp.py",
			},
			expectedFindings: []report.Finding{
				{
					Description: "Python Files",
					Match:       "file detected: tmp.py",
					File:        "tmp.py",
					RuleID:      "python-files-only",
					Tags:        []string{},
				},
			},
		},
		"rule - match based on entropy": {
			cfgName: "valid/rule_entropy_group",
			fragment: Fragment{
				Raw: `const Discord_Public_Key = "e7322523fb86ed64c836a979cf8465fbd436378c653c1db38f9ae87bc62a6fd5"
//const Discord_Public_Key = "aaaaaaaaaaaaaaaaaaaaaaaaaaaaaaaaaaaaaaaaaaaaaaaaaaaaaaaaaaaaaaaa"
`,
				FilePath: "tmp.go",
			},
			expectedFindings: []report.Finding{
				{
					RuleID:      "discord-api-key",
					Description: "Discord API key",
					File:        "tmp.go",
					Line:        `const Discord_Public_Key = "e7322523fb86ed64c836a979cf8465fbd436378c653c1db38f9ae87bc62a6fd5"`,
					Match:       "Discord_Public_Key = \"e7322523fb86ed64c836a979cf8465fbd436378c653c1db38f9ae87bc62a6fd5\"",
					Secret:      "e7322523fb86ed64c836a979cf8465fbd436378c653c1db38f9ae87bc62a6fd5",
					Entropy:     3.7906237,
					StartLine:   0,
					EndLine:     0,
					StartColumn: 7,
					EndColumn:   93,
					Tags:        []string{},
				},
			},
		},

		// Allowlists
		"global allowlist - ignore regex": {
			cfgName: "valid/allowlist_global_regex",
			fragment: Fragment{
				Raw:      `awsToken := \"AKIALALEMEL33243OLIA\"`,
				FilePath: "tmp.go",
			},
		},
		"global allowlist - detect, doesn't match all conditions": {
			cfgName: "valid/allowlist_global_multiple",
			fragment: Fragment{
				Raw: `
const token = "mockSecret";
// const token = "changeit";`,
				FilePath: "config.txt",
			},
			expectedFindings: []report.Finding{
				{
					RuleID:      "test",
					File:        "config.txt",
					Line:        "\nconst token = \"mockSecret\";",
					Match:       `token = "mockSecret"`,
					Secret:      "mockSecret",
					Entropy:     2.9219282,
					StartLine:   1,
					EndLine:     1,
					StartColumn: 8,
					EndColumn:   27,
					Tags:        []string{},
				},
			},
		},
		"global allowlist - ignore, matches all conditions": {
			cfgName: "valid/allowlist_global_multiple",
			fragment: Fragment{
				Raw:      `token := "mockSecret";`,
				FilePath: "node_modules/config.txt",
			},
		},
		"global allowlist - detect path, doesn't match all conditions": {
			cfgName: "valid/allowlist_global_multiple",
			fragment: Fragment{
				Raw:      `var token = "fakeSecret";`,
				FilePath: "node_modules/config.txt",
			},
			expectedFindings: []report.Finding{
				{
					RuleID:      "test",
					File:        "node_modules/config.txt",
					Line:        "var token = \"fakeSecret\";",
					Match:       `token = "fakeSecret"`,
					Secret:      "fakeSecret",
					Entropy:     2.8464394,
					StartLine:   0,
					EndLine:     0,
					StartColumn: 5,
					EndColumn:   24,
					Tags:        []string{},
				},
			},
		},
		"allowlist - ignore commit": {
			cfgName: "valid/allowlist_rule_commit",
			fragment: Fragment{
				Raw:       `awsToken := \"AKIALALEMEL33243OLIA\"`,
				FilePath:  "tmp.go",
				CommitSHA: "allowthiscommit",
			},
		},
		"allowlist - ignore path": {
			cfgName: "valid/allowlist_rule_path",
			fragment: Fragment{
				Raw:      `awsToken := \"AKIALALEMEL33243OLIA\"`,
				FilePath: "tmp.go",
			},
		},
		"allowlist - ignore path when extending": {
			cfgName: "valid/allowlist_rule_extend_default",
			fragment: Fragment{
				Raw:      `token = "aebfab88-7596-481d-82e8-c60c8f7de0c0"`,
				FilePath: "path/to/your/problematic/file.js",
			},
		},
		"allowlist - ignore regex": {
			cfgName: "valid/allowlist_rule_regex",
			fragment: Fragment{
				Raw:      `awsToken := \"AKIALALEMEL33243OLIA\"`,
				FilePath: "tmp.go",
			},
		},
<<<<<<< HEAD
		{
			cfgName: "encoded",
=======

		// Base64-decoding
		"detect base64": {
			cfgName: "base64_encoded",
>>>>>>> 6f967cad
			fragment: Fragment{
				Raw:      encodedTestValues,
				FilePath: "tmp.go",
			},
			expectedFindings: []report.Finding{
				{ // Plain text key captured by normal rule
					Description: "Private Key",
					Secret:      "-----BEGIN PRIVATE KEY-----\n135f/bRUBHrbHqLY/xS3I7Oth+8rgG+0tBwfMcbk05Sgxq6QUzSYIQAop+WvsTwk2sR+C38g0Mnb\nu+QDkg0spw==\n-----END PRIVATE KEY-----",
					Match:       "-----BEGIN PRIVATE KEY-----\n135f/bRUBHrbHqLY/xS3I7Oth+8rgG+0tBwfMcbk05Sgxq6QUzSYIQAop+WvsTwk2sR+C38g0Mnb\nu+QDkg0spw==\n-----END PRIVATE KEY-----",
					File:        "tmp.go",
					Line:        "\n-----BEGIN PRIVATE KEY-----\n135f/bRUBHrbHqLY/xS3I7Oth+8rgG+0tBwfMcbk05Sgxq6QUzSYIQAop+WvsTwk2sR+C38g0Mnb\nu+QDkg0spw==\n-----END PRIVATE KEY-----",
					RuleID:      "private-key",
					Tags:        []string{"key", "private"},
					StartLine:   2,
					EndLine:     5,
					StartColumn: 2,
					EndColumn:   26,
					Entropy:     5.350665,
				},
				{ // Encoded key captured by custom b64 regex rule
					Description: "Private Key",
					Secret:      "LS0tLS1CRUdJTiBQUklWQVRFIEtFWS0tLS0tCjQzNWYvYlJVQkhyYkhxTFkveFMzSTdPdGgrOHJnRyswdEJ3Zk1jYmswNVNneHE2UVV6U1lJUUFvcCtXdnNUd2syc1IrQzM4ZzBNbmIKdStRRGtnMHNwdz09Ci0tLS0tRU5EIFBSSVZBVEUgS0VZLS0tLS0K",
					Match:       "LS0tLS1CRUdJTiBQUklWQVRFIEtFWS0tLS0tCjQzNWYvYlJVQkhyYkhxTFkveFMzSTdPdGgrOHJnRyswdEJ3Zk1jYmswNVNneHE2UVV6U1lJUUFvcCtXdnNUd2syc1IrQzM4ZzBNbmIKdStRRGtnMHNwdz09Ci0tLS0tRU5EIFBSSVZBVEUgS0VZLS0tLS0K",
					File:        "tmp.go",
					Line:        "\nprivate_key: 'LS0tLS1CRUdJTiBQUklWQVRFIEtFWS0tLS0tCjQzNWYvYlJVQkhyYkhxTFkveFMzSTdPdGgrOHJnRyswdEJ3Zk1jYmswNVNneHE2UVV6U1lJUUFvcCtXdnNUd2syc1IrQzM4ZzBNbmIKdStRRGtnMHNwdz09Ci0tLS0tRU5EIFBSSVZBVEUgS0VZLS0tLS0K'",
					RuleID:      "b64-encoded-private-key",
					Tags:        []string{"key", "private"},
					StartLine:   8,
					EndLine:     8,
					StartColumn: 16,
					EndColumn:   207,
					Entropy:     5.3861146,
				},
				{ // Encoded key captured by plain text rule using the decoder
					Description: "Private Key",
					Secret:      "-----BEGIN PRIVATE KEY-----\n435f/bRUBHrbHqLY/xS3I7Oth+8rgG+0tBwfMcbk05Sgxq6QUzSYIQAop+WvsTwk2sR+C38g0Mnb\nu+QDkg0spw==\n-----END PRIVATE KEY-----",
					Match:       "-----BEGIN PRIVATE KEY-----\n435f/bRUBHrbHqLY/xS3I7Oth+8rgG+0tBwfMcbk05Sgxq6QUzSYIQAop+WvsTwk2sR+C38g0Mnb\nu+QDkg0spw==\n-----END PRIVATE KEY-----",
					File:        "tmp.go",
					Line:        "\nprivate_key: 'LS0tLS1CRUdJTiBQUklWQVRFIEtFWS0tLS0tCjQzNWYvYlJVQkhyYkhxTFkveFMzSTdPdGgrOHJnRyswdEJ3Zk1jYmswNVNneHE2UVV6U1lJUUFvcCtXdnNUd2syc1IrQzM4ZzBNbmIKdStRRGtnMHNwdz09Ci0tLS0tRU5EIFBSSVZBVEUgS0VZLS0tLS0K'",
					RuleID:      "private-key",
					Tags:        []string{"key", "private", "decoded:base64", "decode-depth:1"},
					StartLine:   8,
					EndLine:     8,
					StartColumn: 16,
					EndColumn:   207,
					Entropy:     5.350665,
				},
				{ // Encoded Small secret at the end to make sure it's picked up by the decoding
					Description: "Small Secret",
					Secret:      "small-secret",
					Match:       "small-secret",
					File:        "tmp.go",
					Line:        "\nc21hbGwtc2VjcmV0",
					RuleID:      "small-secret",
					Tags:        []string{"small", "secret", "decoded:base64", "decode-depth:1"},
					StartLine:   15,
					EndLine:     15,
					StartColumn: 2,
					EndColumn:   17,
					Entropy:     3.0849626,
				},
				{ // Secret where the decoded match goes outside the encoded value
					Description: "Overlapping",
					Secret:      "decoded-secret-value00",
					Match:       "secret=decoded-secret-value00",
					File:        "tmp.go",
					Line:        "\nsecret=ZGVjb2RlZC1zZWNyZXQtdmFsdWUwMA==",
					RuleID:      "overlapping",
					Tags:        []string{"overlapping", "decoded:base64", "decode-depth:1"},
					StartLine:   18,
					EndLine:     18,
					StartColumn: 2,
					EndColumn:   40,
					Entropy:     3.4428623,
				},
				{ // This just confirms that with no allowlist the pattern is detected (i.e. the regex is good)
					Description: "Make sure this would be detected with no allowlist",
					Secret:      "lRqBK-z5kf4-please-ignore-me-X-XIJM2Pddw",
					Match:       "password=\"lRqBK-z5kf4-please-ignore-me-X-XIJM2Pddw\"",
					File:        "tmp.go",
					Line:        "\npassword=\"bFJxQkstejVrZjQtcGxlYXNlLWlnbm9yZS1tZS1YLVhJSk0yUGRkdw==\"",
					RuleID:      "decoded-password-dont-ignore",
					Tags:        []string{"decode-ignore", "decoded:base64", "decode-depth:1"},
					StartLine:   23,
					EndLine:     23,
					StartColumn: 2,
					EndColumn:   68,
					Entropy:     4.5841837,
				},
				{ // Hex encoded data check
					Description: "Overlapping",
					Secret:      "decoded-secret-valuevHEX",
					Match:       "secret=decoded-secret-valuevHEX",
					File:        "tmp.go",
					Line:        "\nsecret=6465636F6465642D7365637265742D76616C756576484558",
					RuleID:      "overlapping",
					Tags:        []string{"overlapping", "decoded:hex", "decode-depth:1"},
					StartLine:   26,
					EndLine:     26,
					StartColumn: 2,
					EndColumn:   56,
					Entropy:     3.6531072,
				},
				{ // handle partial encoded percent data
					Description: "Overlapping",
					Secret:      "decoded-secret-valuev2",
					Match:       "secret=decoded-secret-valuev2",
					File:        "tmp.go",
					Line:        "\nsecret=decoded-%73%65%63%72%65%74-valuev2",
					RuleID:      "overlapping",
					Tags:        []string{"overlapping", "decoded:percent", "decode-depth:1"},
					StartLine:   30,
					EndLine:     30,
					StartColumn: 2,
					EndColumn:   42,
					Entropy:     3.4428623,
				},
				{ // handle partial encoded percent data
					Description: "Overlapping",
					Secret:      "decoded-secret-valuev3",
					Match:       "secret=decoded-secret-valuev3",
					File:        "tmp.go",
					Line:        "\nsecret=%64%65coded-%73%65%63%72%65%74-valuev3",
					RuleID:      "overlapping",
					Tags:        []string{"overlapping", "decoded:percent", "decode-depth:1"},
					StartLine:   32,
					EndLine:     32,
					StartColumn: 2,
					EndColumn:   46,
					Entropy:     3.4428623,
				},
				{ // Encoded AWS config with a access key id inside a JWT
					Description: "AWS IAM Unique Identifier",
					Secret:      "ASIAIOSFODNN7LXM10JI",
					Match:       " ASIAIOSFODNN7LXM10JI",
					File:        "tmp.go",
					Line:        "\neyJhbGciOiJIUzI1NiIsInR5cCI6IkpXVCJ9.eyJzdWIiOiIxMjM0NTY3ODkwIiwiY29uZmlnIjoiVzJSbFptRjFiSFJkQ25KbFoybHZiaUE5SUhWekxXVmhjM1F0TWdwaGQzTmZZV05qWlhOelgydGxlVjlwWkNBOUlFRlRTVUZKVDFOR1QwUk9UamRNV0UweE1FcEpDbUYzYzE5elpXTnlaWFJmWVdOalpYTnpYMnRsZVNBOUlIZEtZV3h5V0ZWMGJrWkZUVWt2U3pkTlJFVk9SeTlpVUhoU1ptbERXVVZHVlVORWJFVllNVUVLIiwiaWF0IjoxNTE2MjM5MDIyfQ.8gxviXEOuIBQk2LvTYHSf-wXVhnEKC3h4yM5nlOF4zA",
					RuleID:      "aws-iam-unique-identifier",
					Tags:        []string{"aws", "identifier", "decoded:base64", "decode-depth:2"},
					StartLine:   11,
					EndLine:     11,
					StartColumn: 39,
					EndColumn:   344,
					Entropy:     3.6841838,
				},
				{ // Encoded AWS config with a secret access key inside a JWT
					Description: "AWS Secret Access Key",
					Secret:      "wJalrXUtnFEMI/K7MDENG/bPxRfiCYEFUCDlEX1A",
					Match:       "aws_secret_access_key = wJalrXUtnFEMI/K7MDENG/bPxRfiCYEFUCDlEX1A",
					File:        "tmp.go",
					Line:        "\neyJhbGciOiJIUzI1NiIsInR5cCI6IkpXVCJ9.eyJzdWIiOiIxMjM0NTY3ODkwIiwiY29uZmlnIjoiVzJSbFptRjFiSFJkQ25KbFoybHZiaUE5SUhWekxXVmhjM1F0TWdwaGQzTmZZV05qWlhOelgydGxlVjlwWkNBOUlFRlRTVUZKVDFOR1QwUk9UamRNV0UweE1FcEpDbUYzYzE5elpXTnlaWFJmWVdOalpYTnpYMnRsZVNBOUlIZEtZV3h5V0ZWMGJrWkZUVWt2U3pkTlJFVk9SeTlpVUhoU1ptbERXVVZHVlVORWJFVllNVUVLIiwiaWF0IjoxNTE2MjM5MDIyfQ.8gxviXEOuIBQk2LvTYHSf-wXVhnEKC3h4yM5nlOF4zA",
					RuleID:      "aws-secret-access-key",
					Tags:        []string{"aws", "secret", "decoded:base64", "decode-depth:2"},
					StartLine:   11,
					EndLine:     11,
					StartColumn: 39,
					EndColumn:   344,
					Entropy:     4.721928,
				},
				{ // Secret where the decoded match goes outside the encoded value and then encoded again
					Description: "Overlapping",
					Secret:      "decoded-secret-value",
					Match:       "secret=decoded-secret-value",
					File:        "tmp.go",
					Line:        "\nc2VjcmV0PVpHVmpiMlJsWkMxelpXTnlaWFF0ZG1Gc2RXVT0=",
					RuleID:      "overlapping",
					Tags:        []string{"overlapping", "decoded:base64", "decode-depth:2"},
					StartLine:   20,
					EndLine:     20,
					StartColumn: 2,
					EndColumn:   49,
					Entropy:     3.3037016,
				},
				{ // handle encodings that touch eachother
					Description: "Overlapping",
					Secret:      "decoded-secret-valuev5",
					Match:       "secret=decoded-secret-valuev5",
					File:        "tmp.go",
					Line:        "\nsecret%3d6465636F6465642D7365637265742D76616C75657635",
					RuleID:      "overlapping",
					Tags:        []string{"overlapping", "decoded:percent", "decoded:hex", "decode-depth:2"},
					StartLine:   40,
					EndLine:     40,
					StartColumn: 2,
					EndColumn:   54,
					Entropy:     3.4428623,
				},
				{ // handle partial encoded percent data465642D7365637265742D76616C75657635
					Description: "Overlapping",
					Secret:      "decoded-secret-valuev4",
					Match:       "secret=decoded-secret-valuev4",
					File:        "tmp.go",
					Line:        "\nc2VjcmV0PVpHVmpiMl%4AsWkMxelpXTnlaWFF0ZG1Gc2RXVjJOQT09",
					RuleID:      "overlapping",
					Tags:        []string{"overlapping", "decoded:percent", "decoded:base64", "decode-depth:3"},
					StartLine:   38,
					EndLine:     38,
					StartColumn: 2,
					EndColumn:   55,
					Entropy:     3.4428623,
				},
				{ // multiple percent encodings in a single layer base64
					Description: "Overlapping",
					Secret:      "decoded-secret-valuex86",
					Match:       "secret=decoded-secret-valuex86",
					File:        "tmp.go",
					Line:        "\nsecret=ZGVjb2%52lZC1zZWNyZXQtdm%46sdWV4ODY=  # ends in x86",
					RuleID:      "overlapping",
					Tags:        []string{"overlapping", "decoded:percent", "decoded:base64", "decode-depth:2"},
					StartLine:   42,
					EndLine:     42,
					StartColumn: 2,
					EndColumn:   44,
					Entropy:     3.6381476,
				},
				{ // base64 encoded partially percent encoded value
					Description: "Overlapping",
					Secret:      "decoded-secret-value",
					Match:       "secret=decoded-secret-value",
					File:        "tmp.go",
					Line:        "\nsecret=ZGVjb2RlZC0lNzMlNjUlNjMlNzIlNjUlNzQtdmFsdWU=",
					RuleID:      "overlapping",
					Tags:        []string{"overlapping", "decoded:percent", "decoded:base64", "decode-depth:2"},
					StartLine:   44,
					EndLine:     44,
					StartColumn: 2,
					EndColumn:   52,
					Entropy:     3.3037016,
				},
				{ // one of the lines above that went through... a lot
					Description: "Overlapping",
					Secret:      "decoded-secret-value",
					Match:       "secret=decoded-secret-value",
					File:        "tmp.go",
					Line:        "\nLook at this value: %4EjMzMjU2NkE2MzZENTYzMDUwNTY3MDQ4%4eTY2RDcwNjk0RDY5NTUzMTRENkQ3ODYx%25%34%65TE3QTQ2MzY1NzZDNjQ0RjY1NTY3MDU5NTU1ODUyNkI2MjUzNTUzMDRFNkU0RTZCNTYzMTU1MzkwQQ== # isn't it crazy?",
					RuleID:      "overlapping",
					Tags:        []string{"overlapping", "decoded:percent", "decoded:hex", "decoded:base64", "decode-depth:7"},
					StartLine:   47,
					EndLine:     47,
					StartColumn: 22,
					EndColumn:   177,
					Entropy:     3.3037016,
				},
				{ // Multi percent encode two random characters close to the bounds of the base64
					Description: "Overlapping",
					Secret:      "decoded-secret-value",
					Match:       "secret=decoded-secret-value",
					File:        "tmp.go",
					Line:        "\nsecret=ZG%25%32%35%25%33%32%25%33%35%25%32%35%25%33%33%25%33%35%25%32%35%25%33%33%25%33%36%25%32%35%25%33%32%25%33%35%25%32%35%25%33%33%25%33%36%25%32%35%25%33%36%25%33%31%25%32%35%25%33%32%25%33%35%25%32%35%25%33%33%25%33%36%25%32%35%25%33%33%25%33%322RlZC1zZWNyZXQtd%25%36%64%25%34%36%25%37%33dWU=",
					RuleID:      "overlapping",
					Tags:        []string{"overlapping", "decoded:percent", "decoded:base64", "decode-depth:5"},
					StartLine:   50,
					EndLine:     50,
					StartColumn: 2,
					EndColumn:   300,
					Entropy:     3.3037016,
				},
				{ // The similar to the above but also touching the edge of the base64
					Description: "Overlapping",
					Secret:      "decoded-secret-value",
					Match:       "secret=decoded-secret-value",
					File:        "tmp.go",
					Line:        "\nsecret=%25%35%61%25%34%37%25%35%36jb2RlZC1zZWNyZXQtdmFsdWU%25%32%35%25%33%33%25%36%34",
					RuleID:      "overlapping",
					Tags:        []string{"overlapping", "decoded:percent", "decoded:base64", "decode-depth:4"},
					StartLine:   52,
					EndLine:     52,
					StartColumn: 2,
					EndColumn:   86,
					Entropy:     3.3037016,
				},
				{ // The similar to the above but also touching and overlapping the base64
					Description: "Overlapping",
					Secret:      "decoded-secret-value",
					Match:       "secret=decoded-secret-value",
					File:        "tmp.go",
					Line:        "\nsecret%3D%25%35%61%25%34%37%25%35%36jb2RlZC1zZWNyZXQtdmFsdWU%25%32%35%25%33%33%25%36%34",
					RuleID:      "overlapping",
					Tags:        []string{"overlapping", "decoded:percent", "decoded:base64", "decode-depth:4"},
					StartLine:   54,
					EndLine:     54,
					StartColumn: 2,
					EndColumn:   88,
					Entropy:     3.3037016,
				},
			},
		},
	}

	for name, tt := range tests {
		t.Run(name, func(t *testing.T) {
			viper.Reset()
			viper.AddConfigPath(configPath)
			viper.SetConfigName(tt.cfgName)
			viper.SetConfigType("toml")
			err := viper.ReadInConfig()
			require.NoError(t, err)

			var vc config.ViperConfig
			err = viper.Unmarshal(&vc)
			require.NoError(t, err)
			cfg, err := vc.Translate()
			cfg.Path = filepath.Join(configPath, tt.cfgName+".toml")
			assert.Equal(t, tt.wantError, err)
			d := NewDetector(cfg)
			d.MaxDecodeDepth = maxDecodeDepth
			d.baselinePath = tt.baselinePath

			findings := d.Detect(tt.fragment)
			assert.ElementsMatch(t, tt.expectedFindings, findings)
		})
	}
}

// TestFromGit tests the FromGit function
func TestFromGit(t *testing.T) {
	// TODO: Fix this test on windows.
	if runtime.GOOS == "windows" {
		t.Skipf("TODO: this fails on Windows: [git] fatal: bad object refs/remotes/origin/main?")
		return
	}

	tests := []struct {
		cfgName          string
		source           string
		logOpts          string
		expectedFindings []report.Finding
	}{
		{
			source:  filepath.Join(repoBasePath, "small"),
			cfgName: "simple", // the remote url is `git@github.com:gitleaks/test.git`
			expectedFindings: []report.Finding{
				{
					RuleID:      "aws-access-key",
					Description: "AWS Access Key",
					StartLine:   20,
					EndLine:     20,
					StartColumn: 19,
					EndColumn:   38,
					Line:        "\n    awsToken := \"AKIALALEMEL33243OLIA\"",
					Secret:      "AKIALALEMEL33243OLIA",
					Match:       "AKIALALEMEL33243OLIA",
					Entropy:     3.0841837,
					File:        "main.go",
					Date:        "2021-11-02T23:37:53Z",
					Commit:      "1b6da43b82b22e4eaa10bcf8ee591e91abbfc587",
					Author:      "Zachary Rice",
					Email:       "zricer@protonmail.com",
					Message:     "Accidentally add a secret",
					Tags:        []string{"key", "AWS"},
					Fingerprint: "1b6da43b82b22e4eaa10bcf8ee591e91abbfc587:main.go:aws-access-key:20",
					Link:        "https://github.com/gitleaks/test/blob/1b6da43b82b22e4eaa10bcf8ee591e91abbfc587/main.go#L20",
				},
				{
					RuleID:      "aws-access-key",
					Description: "AWS Access Key",
					StartLine:   9,
					EndLine:     9,
					StartColumn: 17,
					EndColumn:   36,
					Secret:      "AKIALALEMEL33243OLIA",
					Match:       "AKIALALEMEL33243OLIA",
					Line:        "\n\taws_token := \"AKIALALEMEL33243OLIA\"",
					File:        "foo/foo.go",
					Date:        "2021-11-02T23:48:06Z",
					Commit:      "491504d5a31946ce75e22554cc34203d8e5ff3ca",
					Author:      "Zach Rice",
					Email:       "zricer@protonmail.com",
					Message:     "adding foo package with secret",
					Tags:        []string{"key", "AWS"},
					Entropy:     3.0841837,
					Fingerprint: "491504d5a31946ce75e22554cc34203d8e5ff3ca:foo/foo.go:aws-access-key:9",
					Link:        "https://github.com/gitleaks/test/blob/491504d5a31946ce75e22554cc34203d8e5ff3ca/foo/foo.go#L9",
				},
			},
		},
		{
			source:  filepath.Join(repoBasePath, "small"),
			logOpts: "--all foo...",
			cfgName: "simple",
			expectedFindings: []report.Finding{
				{
					RuleID:      "aws-access-key",
					Description: "AWS Access Key",
					StartLine:   9,
					EndLine:     9,
					StartColumn: 17,
					EndColumn:   36,
					Secret:      "AKIALALEMEL33243OLIA",
					Line:        "\n\taws_token := \"AKIALALEMEL33243OLIA\"",
					Match:       "AKIALALEMEL33243OLIA",
					Date:        "2021-11-02T23:48:06Z",
					File:        "foo/foo.go",
					Commit:      "491504d5a31946ce75e22554cc34203d8e5ff3ca",
					Author:      "Zach Rice",
					Email:       "zricer@protonmail.com",
					Message:     "adding foo package with secret",
					Tags:        []string{"key", "AWS"},
					Entropy:     3.0841837,
					Fingerprint: "491504d5a31946ce75e22554cc34203d8e5ff3ca:foo/foo.go:aws-access-key:9",
					Link:        "https://github.com/gitleaks/test/blob/491504d5a31946ce75e22554cc34203d8e5ff3ca/foo/foo.go#L9",
				},
			},
		},
	}

	moveDotGit(t, "dotGit", ".git")
	defer moveDotGit(t, ".git", "dotGit")

	for _, tt := range tests {
		t.Run(strings.Join([]string{tt.cfgName, tt.source, tt.logOpts}, "/"), func(t *testing.T) {
			viper.AddConfigPath(configPath)
			viper.SetConfigName("simple")
			viper.SetConfigType("toml")
			err := viper.ReadInConfig()
			require.NoError(t, err)

			var vc config.ViperConfig
			err = viper.Unmarshal(&vc)
			require.NoError(t, err)
			cfg, err := vc.Translate()
			require.NoError(t, err)
			detector := NewDetector(cfg)

			var ignorePath string
			info, err := os.Stat(tt.source)
			require.NoError(t, err)

			if info.IsDir() {
				ignorePath = filepath.Join(tt.source, ".gitleaksignore")
			} else {
				ignorePath = filepath.Join(filepath.Dir(tt.source), ".gitleaksignore")
			}
			err = detector.AddGitleaksIgnore(ignorePath)
			require.NoError(t, err)

			gitCmd, err := sources.NewGitLogCmd(tt.source, tt.logOpts)
			require.NoError(t, err)

			remote := NewRemoteInfo(scm.UnknownPlatform, tt.source)
			findings, err := detector.DetectGit(gitCmd, remote)
			require.NoError(t, err)

			for _, f := range findings {
				f.Match = "" // remove lines cause copying and pasting them has some wack formatting
			}
			assert.ElementsMatch(t, tt.expectedFindings, findings)
		})
	}
}

func TestFromGitStaged(t *testing.T) {
	tests := []struct {
		cfgName          string
		source           string
		logOpts          string
		expectedFindings []report.Finding
	}{
		{
			source:  filepath.Join(repoBasePath, "staged"),
			cfgName: "simple",
			expectedFindings: []report.Finding{
				{
					RuleID:      "aws-access-key",
					Description: "AWS Access Key",
					StartLine:   7,
					EndLine:     7,
					StartColumn: 18,
					EndColumn:   37,
					Line:        "\n\taws_token2 := \"AKIALALEMEL33243OLIA\" // this one is not",
					Match:       "AKIALALEMEL33243OLIA",
					Secret:      "AKIALALEMEL33243OLIA",
					File:        "api/api.go",
					SymlinkFile: "",
					Commit:      "",
					Entropy:     3.0841837,
					Author:      "",
					Email:       "",
					Date:        "0001-01-01T00:00:00Z",
					Message:     "",
					Tags: []string{
						"key",
						"AWS",
					},
					Fingerprint: "api/api.go:aws-access-key:7",
					Link:        "",
				},
			},
		},
	}

	moveDotGit(t, "dotGit", ".git")
	defer moveDotGit(t, ".git", "dotGit")
	for _, tt := range tests {

		viper.AddConfigPath(configPath)
		viper.SetConfigName("simple")
		viper.SetConfigType("toml")
		err := viper.ReadInConfig()
		require.NoError(t, err)

		var vc config.ViperConfig
		err = viper.Unmarshal(&vc)
		require.NoError(t, err)
		cfg, err := vc.Translate()
		require.NoError(t, err)
		detector := NewDetector(cfg)
		err = detector.AddGitleaksIgnore(filepath.Join(tt.source, ".gitleaksignore"))
		require.NoError(t, err)
		gitCmd, err := sources.NewGitDiffCmd(tt.source, true)
		require.NoError(t, err)
		remote := NewRemoteInfo(scm.UnknownPlatform, tt.source)
		findings, err := detector.DetectGit(gitCmd, remote)
		require.NoError(t, err)

		for _, f := range findings {
			f.Match = "" // remove lines cause copying and pasting them has some wack formatting
		}
		assert.ElementsMatch(t, tt.expectedFindings, findings)
	}
}

// TestFromFiles tests the FromFiles function
func TestFromFiles(t *testing.T) {
	tests := []struct {
		cfgName          string
		source           string
		expectedFindings []report.Finding
	}{
		{
			source:  filepath.Join(repoBasePath, "nogit"),
			cfgName: "simple",
			expectedFindings: []report.Finding{
				{
					RuleID:      "aws-access-key",
					Description: "AWS Access Key",
					StartLine:   20,
					EndLine:     20,
					StartColumn: 16,
					EndColumn:   35,
					Line:        "\n\tawsToken := \"AKIALALEMEL33243OLIA\"",
					Match:       "AKIALALEMEL33243OLIA",
					Secret:      "AKIALALEMEL33243OLIA",
					File:        "../testdata/repos/nogit/main.go",
					SymlinkFile: "",
					Tags:        []string{"key", "AWS"},
					Entropy:     3.0841837,
					Fingerprint: "../testdata/repos/nogit/main.go:aws-access-key:20",
				},
			},
		},
		{
			source:  filepath.Join(repoBasePath, "nogit", "main.go"),
			cfgName: "simple",
			expectedFindings: []report.Finding{
				{
					RuleID:      "aws-access-key",
					Description: "AWS Access Key",
					StartLine:   20,
					EndLine:     20,
					StartColumn: 16,
					EndColumn:   35,
					Line:        "\n\tawsToken := \"AKIALALEMEL33243OLIA\"",
					Match:       "AKIALALEMEL33243OLIA",
					Secret:      "AKIALALEMEL33243OLIA",
					File:        "../testdata/repos/nogit/main.go",
					Tags:        []string{"key", "AWS"},
					Entropy:     3.0841837,
					Fingerprint: "../testdata/repos/nogit/main.go:aws-access-key:20",
				},
			},
		},
		{
			source:           filepath.Join(repoBasePath, "nogit", "api.go"),
			cfgName:          "simple",
			expectedFindings: []report.Finding{},
		},
		{
			source:  filepath.Join(repoBasePath, "nogit", ".env.prod"),
			cfgName: "generic",
			expectedFindings: []report.Finding{
				{
					RuleID:      "generic-api-key",
					Description: "Generic API Key",
					StartLine:   4,
					EndLine:     4,
					StartColumn: 5,
					EndColumn:   35,
					Line:        "\nDB_PASSWORD=8ae31cacf141669ddfb5da",
					Match:       "PASSWORD=8ae31cacf141669ddfb5da",
					Secret:      "8ae31cacf141669ddfb5da",
					File:        "../testdata/repos/nogit/.env.prod",
					Tags:        []string{},
					Entropy:     3.5383105,
					Fingerprint: "../testdata/repos/nogit/.env.prod:generic-api-key:4",
				},
			},
		},
	}

	for _, tt := range tests {
		t.Run(tt.cfgName+" - "+tt.source, func(t *testing.T) {
			viper.AddConfigPath(configPath)
			viper.SetConfigName(tt.cfgName)
			viper.SetConfigType("toml")
			err := viper.ReadInConfig()
			require.NoError(t, err)

			var vc config.ViperConfig
			err = viper.Unmarshal(&vc)
			require.NoError(t, err)

			cfg, _ := vc.Translate()
			detector := NewDetector(cfg)

			info, err := os.Stat(tt.source)
			require.NoError(t, err)

			var ignorePath string
			if info.IsDir() {
				ignorePath = filepath.Join(tt.source, ".gitleaksignore")
			} else {
				ignorePath = filepath.Join(filepath.Dir(tt.source), ".gitleaksignore")
			}
			err = detector.AddGitleaksIgnore(ignorePath)
			require.NoError(t, err)

			detector.FollowSymlinks = true
			paths, err := sources.DirectoryTargets(tt.source, detector.Sema, true, cfg.Allowlists)
			require.NoError(t, err)

			findings, err := detector.DetectFiles(paths)
			require.NoError(t, err)

			// TODO: Temporary mitigation.
			// https://github.com/gitleaks/gitleaks/issues/1641
			normalizedFindings := make([]report.Finding, len(findings))
			for i, f := range findings {
				if strings.HasSuffix(f.Line, "\r") {
					f.Line = strings.ReplaceAll(f.Line, "\r", "")
				}
				if strings.HasSuffix(f.Match, "\r") {
					f.EndColumn = f.EndColumn - 1
					f.Match = strings.ReplaceAll(f.Match, "\r", "")
				}
				normalizedFindings[i] = f
			}
			assert.ElementsMatch(t, tt.expectedFindings, normalizedFindings)
		})
	}
}

func TestDetectWithSymlinks(t *testing.T) {
	// TODO: Fix this test on windows.
	if runtime.GOOS == "windows" {
		t.Skipf("TODO: this returns no results on windows, I'm not sure why.")
		return
	}

	tests := []struct {
		cfgName          string
		source           string
		expectedFindings []report.Finding
	}{
		{
			source:  filepath.Join(repoBasePath, "symlinks/file_symlink"),
			cfgName: "simple",
			expectedFindings: []report.Finding{
				{
					RuleID:      "apkey",
					Description: "Asymmetric Private Key",
					StartLine:   1,
					EndLine:     1,
					StartColumn: 1,
					EndColumn:   35,
					Match:       "-----BEGIN OPENSSH PRIVATE KEY-----",
					Secret:      "-----BEGIN OPENSSH PRIVATE KEY-----",
					Line:        "-----BEGIN OPENSSH PRIVATE KEY-----",
					File:        "../testdata/repos/symlinks/source_file/id_ed25519",
					SymlinkFile: "../testdata/repos/symlinks/file_symlink/symlinked_id_ed25519",
					Tags:        []string{"key", "AsymmetricPrivateKey"},
					Entropy:     3.587164,
					Fingerprint: "../testdata/repos/symlinks/source_file/id_ed25519:apkey:1",
				},
			},
		},
	}

	for _, tt := range tests {
		viper.AddConfigPath(configPath)
		viper.SetConfigName("simple")
		viper.SetConfigType("toml")
		err := viper.ReadInConfig()
		require.NoError(t, err)

		var vc config.ViperConfig
		err = viper.Unmarshal(&vc)
		require.NoError(t, err)

		cfg, _ := vc.Translate()
		detector := NewDetector(cfg)
		detector.FollowSymlinks = true
		paths, err := sources.DirectoryTargets(tt.source, detector.Sema, true, cfg.Allowlists)
		require.NoError(t, err)

		findings, err := detector.DetectFiles(paths)
		require.NoError(t, err)
		assert.ElementsMatch(t, tt.expectedFindings, findings)
	}
}

func TestDetectRuleAllowlist(t *testing.T) {
	cases := map[string]struct {
		fragment  Fragment
		allowlist *config.Allowlist
		expected  []report.Finding
	}{
		// Commit / path
		"commit allowed": {
			fragment: Fragment{
				CommitSHA: "41edf1f7f612199f401ccfc3144c2ebd0d7aeb48",
			},
			allowlist: &config.Allowlist{
				Commits: []string{"41edf1f7f612199f401ccfc3144c2ebd0d7aeb48"},
			},
		},
		"path allowed": {
			fragment: Fragment{
				FilePath: "package-lock.json",
			},
			allowlist: &config.Allowlist{
				Paths: []*regexp.Regexp{regexp.MustCompile(`package-lock.json`)},
			},
		},
		"commit AND path allowed": {
			fragment: Fragment{
				CommitSHA: "41edf1f7f612199f401ccfc3144c2ebd0d7aeb48",
				FilePath:  "package-lock.json",
			},
			allowlist: &config.Allowlist{
				MatchCondition: config.AllowlistMatchAnd,
				Commits:        []string{"41edf1f7f612199f401ccfc3144c2ebd0d7aeb48"},
				Paths:          []*regexp.Regexp{regexp.MustCompile(`package-lock.json`)},
			},
		},
		"commit AND path NOT allowed": {
			fragment: Fragment{
				CommitSHA: "41edf1f7f612199f401ccfc3144c2ebd0d7aeb48",
				FilePath:  "package.json",
			},
			allowlist: &config.Allowlist{
				MatchCondition: config.AllowlistMatchAnd,
				Commits:        []string{"41edf1f7f612199f401ccfc3144c2ebd0d7aeb48"},
				Paths:          []*regexp.Regexp{regexp.MustCompile(`package-lock.json`)},
			},
			expected: []report.Finding{
				{
					StartColumn: 50,
					EndColumn:   60,
					Line:        "let username = 'james@mail.com';\nlet password = 'Summer2024!';",
					Match:       "Summer2024!",
					Secret:      "Summer2024!",
					File:        "package.json",
					Entropy:     3.095795154571533,
					RuleID:      "test-rule",
				},
			},
		},
		"commit AND path NOT allowed - other conditions": {
			fragment: Fragment{
				CommitSHA: "41edf1f7f612199f401ccfc3144c2ebd0d7aeb48",
				FilePath:  "package-lock.json",
			},
			allowlist: &config.Allowlist{
				MatchCondition: config.AllowlistMatchAnd,
				Commits:        []string{"41edf1f7f612199f401ccfc3144c2ebd0d7aeb48"},
				Paths:          []*regexp.Regexp{regexp.MustCompile(`package-lock.json`)},
				Regexes:        []*regexp.Regexp{regexp.MustCompile("password")},
			},
			expected: []report.Finding{
				{
					StartColumn: 50,
					EndColumn:   60,
					Line:        "let username = 'james@mail.com';\nlet password = 'Summer2024!';",
					Match:       "Summer2024!",
					Secret:      "Summer2024!",
					File:        "package-lock.json",
					Entropy:     3.095795154571533,
					RuleID:      "test-rule",
				},
			},
		},
		"commit OR path allowed": {
			fragment: Fragment{
				CommitSHA: "41edf1f7f612199f401ccfc3144c2ebd0d7aeb48",
				FilePath:  "package-lock.json",
			},
			allowlist: &config.Allowlist{
				MatchCondition: config.AllowlistMatchOr,
				Commits:        []string{"704178e7dca77ff143778a31cff0fc192d59b030"},
				Paths:          []*regexp.Regexp{regexp.MustCompile(`package-lock.json`)},
			},
		},

		// Regex / stopwords
		"regex allowed": {
			fragment: Fragment{},
			allowlist: &config.Allowlist{
				Regexes: []*regexp.Regexp{regexp.MustCompile(`(?i)summer.+`)},
			},
		},
		"stopwords allowed": {
			fragment: Fragment{},
			allowlist: &config.Allowlist{
				StopWords: []string{"summer"},
			},
		},
		"regex AND stopword allowed": {
			fragment: Fragment{},
			allowlist: &config.Allowlist{
				MatchCondition: config.AllowlistMatchAnd,
				Regexes:        []*regexp.Regexp{regexp.MustCompile(`(?i)summer.+`)},
				StopWords:      []string{"2024"},
			},
		},
		"regex AND stopword allowed - other conditions": {
			fragment: Fragment{
				CommitSHA: "41edf1f7f612199f401ccfc3144c2ebd0d7aeb48",
				FilePath:  "config.js",
			},
			allowlist: &config.Allowlist{
				MatchCondition: config.AllowlistMatchAnd,
				Commits:        []string{"41edf1f7f612199f401ccfc3144c2ebd0d7aeb48"},
				Paths:          []*regexp.Regexp{regexp.MustCompile(`config.js`)},
				Regexes:        []*regexp.Regexp{regexp.MustCompile(`(?i)summer.+`)},
				StopWords:      []string{"2024"},
			},
		},
		"regex AND stopword NOT allowed - non-git, other conditions": {
			fragment: Fragment{
				FilePath: "config.js",
			},
			allowlist: &config.Allowlist{
				MatchCondition: config.AllowlistMatchAnd,
				Commits:        []string{"41edf1f7f612199f401ccfc3144c2ebd0d7aeb48"},
				Paths:          []*regexp.Regexp{regexp.MustCompile(`config.js`)},
				Regexes:        []*regexp.Regexp{regexp.MustCompile(`(?i)summer.+`)},
				StopWords:      []string{"2024"},
			},
			expected: []report.Finding{
				{
					StartColumn: 50,
					EndColumn:   60,
					Line:        "let username = 'james@mail.com';\nlet password = 'Summer2024!';",
					Match:       "Summer2024!",
					Secret:      "Summer2024!",
					File:        "config.js",
					Entropy:     3.095795154571533,
					RuleID:      "test-rule",
				},
			},
		},
		"regex AND stopword NOT allowed": {
			fragment: Fragment{},
			allowlist: &config.Allowlist{
				MatchCondition: config.AllowlistMatchAnd,
				Regexes: []*regexp.Regexp{
					regexp.MustCompile(`(?i)winter.+`),
				},
				StopWords: []string{"2024"},
			},
			expected: []report.Finding{
				{
					StartColumn: 50,
					EndColumn:   60,
					Line:        "let username = 'james@mail.com';\nlet password = 'Summer2024!';",
					Match:       "Summer2024!",
					Secret:      "Summer2024!",
					Entropy:     3.095795154571533,
					RuleID:      "test-rule",
				},
			},
		},
		"regex AND stopword NOT allowed - other conditions": {
			fragment: Fragment{
				CommitSHA: "a060c9d2d5e90c992763f1bd4c3cd2a6f121241b",
				FilePath:  "config.js",
			},
			allowlist: &config.Allowlist{
				MatchCondition: config.AllowlistMatchAnd,
				Commits:        []string{"41edf1f7f612199f401ccfc3144c2ebd0d7aeb48"},
				Paths:          []*regexp.Regexp{regexp.MustCompile(`package-lock.json`)},
				Regexes:        []*regexp.Regexp{regexp.MustCompile(`(?i)winter.+`)},
				StopWords:      []string{"2024"},
			},
			expected: []report.Finding{
				{
					StartColumn: 50,
					EndColumn:   60,
					Line:        "let username = 'james@mail.com';\nlet password = 'Summer2024!';",
					Match:       "Summer2024!",
					Secret:      "Summer2024!",
					File:        "config.js",
					Entropy:     3.095795154571533,
					RuleID:      "test-rule",
				},
			},
		},
		"regex OR stopword allowed": {
			fragment: Fragment{},
			allowlist: &config.Allowlist{
				MatchCondition: config.AllowlistMatchOr,
				Regexes:        []*regexp.Regexp{regexp.MustCompile(`(?i)summer.+`)},
				StopWords:      []string{"winter"},
			},
		},
	}

	raw := `let username = 'james@mail.com';
let password = 'Summer2024!';`
	for name, tc := range cases {
		t.Run(name, func(t *testing.T) {
			rule := config.Rule{
				RuleID: "test-rule",
				Regex:  regexp.MustCompile(`Summer2024!`),
				Allowlists: []*config.Allowlist{
					tc.allowlist,
				},
			}
			d, err := NewDetectorDefaultConfig()
			require.NoError(t, err)

			f := tc.fragment
			f.Raw = raw
			actual := d.detectRule(f, raw, rule, []*codec.EncodedSegment{})
			if diff := cmp.Diff(tc.expected, actual); diff != "" {
				t.Errorf("diff: (-want +got)\n%s", diff)
			}
		})
	}
}

func moveDotGit(t *testing.T, from, to string) {
	t.Helper()

	repoDirs, err := os.ReadDir("../testdata/repos")
	require.NoError(t, err)
	for _, dir := range repoDirs {
		if to == ".git" {
			_, err := os.Stat(fmt.Sprintf("%s/%s/%s", repoBasePath, dir.Name(), "dotGit"))
			if os.IsNotExist(err) {
				// dont want to delete the only copy of .git accidentally
				continue
			}
			os.RemoveAll(fmt.Sprintf("%s/%s/%s", repoBasePath, dir.Name(), ".git"))
		}
		if !dir.IsDir() {
			continue
		}
		_, err := os.Stat(fmt.Sprintf("%s/%s/%s", repoBasePath, dir.Name(), from))
		if os.IsNotExist(err) {
			continue
		}

		err = os.Rename(fmt.Sprintf("%s/%s/%s", repoBasePath, dir.Name(), from),
			fmt.Sprintf("%s/%s/%s", repoBasePath, dir.Name(), to))
		require.NoError(t, err)
	}
}

// region Windows-specific tests[]
func TestNormalizeGitleaksIgnorePaths(t *testing.T) {
	d, err := NewDetectorDefaultConfig()
	require.NoError(t, err)

	err = d.AddGitleaksIgnore("../testdata/gitleaksignore/.windowspaths")
	require.NoError(t, err)

	assert.Len(t, d.gitleaksIgnore, 3)
	expected := map[string]struct{}{
		"foo/bar/gitleaks-false-positive.yaml:aws-access-token:4":                                                 {},
		"foo/bar/gitleaks-false-positive.yaml:aws-access-token:5":                                                 {},
		"b55d88dc151f7022901cda41a03d43e0e508f2b7:test_data/test_local_repo_three_leaks.json:aws-access-token:73": {},
	}
	assert.ElementsMatch(t, maps.Keys(d.gitleaksIgnore), maps.Keys(expected))
}

func TestWindowsFileSeparator_RulePath(t *testing.T) {
	unixRule := config.Rule{
		RuleID: "test-rule",
		Path:   regexp.MustCompile(`(^|/)\.m2/settings\.xml`),
	}
	windowsRule := config.Rule{
		RuleID: "test-rule",
		Path:   regexp.MustCompile(`(^|\\)\.m2\\settings\.xml`),
	}
	expected := []report.Finding{
		{
			RuleID: "test-rule",
			Match:  "file detected: .m2/settings.xml",
			File:   ".m2/settings.xml",
		},
	}
	tests := map[string]struct {
		fragment Fragment
		rule     config.Rule
		expected []report.Finding
	}{
		// unix rule
		"unix rule - unix path separator": {
			fragment: Fragment{
				FilePath: `.m2/settings.xml`,
			},
			rule:     unixRule,
			expected: expected,
		},
		"unix rule - windows path separator": {
			fragment: Fragment{
				FilePath:        `.m2/settings.xml`,
				WindowsFilePath: `.m2\settings.xml`,
			},
			rule:     unixRule,
			expected: expected,
		},
		"unix regex+path rule - windows path separator": {
			fragment: Fragment{
				Raw:      `<password>s3cr3t</password>`,
				FilePath: `.m2/settings.xml`,
			},
			rule: config.Rule{
				RuleID: "test-rule",
				Regex:  regexp.MustCompile(`<password>(.+?)</password>`),
				Path:   regexp.MustCompile(`(^|/)\.m2/settings\.xml`),
			},
			expected: []report.Finding{
				{
					RuleID:      "test-rule",
					StartColumn: 1,
					EndColumn:   27,
					Line:        "<password>s3cr3t</password>",
					Match:       "<password>s3cr3t</password>",
					Secret:      "s3cr3t",
					Entropy:     2.251629114151001,
					File:        ".m2/settings.xml",
				},
			},
		},

		// windows rule
		"windows rule - unix path separator": {
			fragment: Fragment{
				FilePath: `.m2/settings.xml`,
			},
			rule: windowsRule,
			// This never worked, and continues not to work.
			// Paths should be normalized to use Unix file separators.
			expected: nil,
		},
		"windows rule - windows path separator": {
			fragment: Fragment{
				FilePath:        `.m2/settings.xml`,
				WindowsFilePath: `.m2\settings.xml`,
			},
			rule:     windowsRule,
			expected: expected,
		},
		"windows regex+path rule - windows path separator": {
			fragment: Fragment{
				Raw:             `<password>s3cr3t</password>`,
				FilePath:        `.m2/settings.xml`,
				WindowsFilePath: `.m2\settings.xml`,
			},
			rule: config.Rule{
				RuleID: "test-rule",
				Regex:  regexp.MustCompile(`<password>(.+?)</password>`),
				Path:   regexp.MustCompile(`(^|\\)\.m2\\settings\.xml`),
			},
			expected: []report.Finding{
				{
					RuleID:      "test-rule",
					StartColumn: 1,
					EndColumn:   27,
					Line:        "<password>s3cr3t</password>",
					Match:       "<password>s3cr3t</password>",
					Secret:      "s3cr3t",
					Entropy:     2.251629114151001,
					File:        ".m2/settings.xml",
				},
			}},
	}

	d, err := NewDetectorDefaultConfig()
	require.NoError(t, err)
	for name, test := range tests {
		t.Run(name, func(t *testing.T) {
			actual := d.detectRule(test.fragment, test.fragment.Raw, test.rule, []*codec.EncodedSegment{})
			if diff := cmp.Diff(test.expected, actual); diff != "" {
				t.Errorf("diff: (-want +got)\n%s", diff)
			}
		})
	}
}

func TestWindowsFileSeparator_RuleAllowlistPaths(t *testing.T) {
	tests := map[string]struct {
		fragment Fragment
		rule     config.Rule
		expected []report.Finding
	}{
		// unix
		"unix path separator - unix rule - OR allowlist path-only": {
			fragment: Fragment{
				Raw:      `value: "s3cr3t"`,
				FilePath: `ignoreme/unix.txt`,
			},
			rule: config.Rule{
				RuleID: "unix-rule",
				Regex:  regexp.MustCompile(`s3cr3t`),
				Allowlists: []*config.Allowlist{
					{
						Paths: []*regexp.Regexp{regexp.MustCompile(`(^|/)ignoreme(/.*)?$`)},
					},
				},
			},
			expected: nil,
		},
		"unix path separator - windows rule - OR allowlist path-only": {
			fragment: Fragment{
				Raw:      `value: "s3cr3t"`,
				FilePath: `ignoreme/unix.txt`,
			},
			rule: config.Rule{
				RuleID: "windows-rule",
				Regex:  regexp.MustCompile(`s3cr3t`),
				Allowlists: []*config.Allowlist{
					{
						Paths: []*regexp.Regexp{regexp.MustCompile(`(^|\\)ignoreme(\\.*)?$`)},
					},
				},
			},
			// Windows separators in regex don't work for unix.
			expected: []report.Finding{
				{
					RuleID:      "windows-rule",
					StartColumn: 9,
					EndColumn:   14,
					Line:        `value: "s3cr3t"`,
					Match:       `s3cr3t`,
					Secret:      `s3cr3t`,
					File:        "ignoreme/unix.txt",
					Entropy:     2.251629114151001,
				},
			},
		},
		"unix path separator - unix rule - AND allowlist path+stopwords": {
			fragment: Fragment{
				Raw:      `value: "f4k3s3cr3t"`,
				FilePath: `ignoreme/unix.txt`,
			},
			rule: config.Rule{
				RuleID: "unix-rule",
				Regex:  regexp.MustCompile(`value: "[^"]+"`),
				Allowlists: []*config.Allowlist{
					{
						MatchCondition: config.AllowlistMatchAnd,
						Paths:          []*regexp.Regexp{regexp.MustCompile(`(^|/)ignoreme(/.*)?$`)},
						StopWords:      []string{"f4k3"},
					},
				},
			},
			expected: nil,
		},
		"unix path separator - windows rule - AND allowlist path+stopwords": {
			fragment: Fragment{
				Raw:      `value: "f4k3s3cr3t"`,
				FilePath: `ignoreme/unix.txt`,
			},
			rule: config.Rule{
				RuleID: "windows-rule",
				Regex:  regexp.MustCompile(`value: "[^"]+"`),
				Allowlists: []*config.Allowlist{
					{
						MatchCondition: config.AllowlistMatchAnd,
						Paths:          []*regexp.Regexp{regexp.MustCompile(`(^|\\)ignoreme(\\.*)?$`)},
						StopWords:      []string{"f4k3"},
					},
				},
			},
			expected: []report.Finding{
				{
					RuleID:      "windows-rule",
					StartColumn: 1,
					EndColumn:   19,
					Line:        `value: "f4k3s3cr3t"`,
					Match:       `value: "f4k3s3cr3t"`,
					Secret:      `value: "f4k3s3cr3t"`,
					File:        "ignoreme/unix.txt",
					Entropy:     3.892407178878784,
				},
			},
		},

		// windows
		"windows path separator - unix rule - OR allowlist path-only": {
			fragment: Fragment{
				Raw:             `value: "s3cr3t"`,
				FilePath:        `ignoreme/windows.txt`,
				WindowsFilePath: `ignoreme\windows.txt`,
			},
			rule: config.Rule{
				RuleID: "unix-rule",
				Regex:  regexp.MustCompile(`s3cr3t`),
				Allowlists: []*config.Allowlist{
					{
						Paths: []*regexp.Regexp{regexp.MustCompile(`(^|/)ignoreme(/.*)?$`)},
					},
				},
			},
			expected: nil,
		},
		"windows path separator - windows rule - OR allowlist path-only": {
			fragment: Fragment{
				Raw:             `value: "s3cr3t"`,
				FilePath:        `ignoreme/windows.txt`,
				WindowsFilePath: `ignoreme\windows.txt`,
			},
			rule: config.Rule{
				RuleID: "windows-rule",
				Regex:  regexp.MustCompile(`s3cr3t`),
				Allowlists: []*config.Allowlist{
					{
						Paths: []*regexp.Regexp{regexp.MustCompile(`(^|\\)ignoreme(\\.*)?$`)},
					},
				},
			},
			expected: nil,
		},
		"windows path separator - unix rule - AND allowlist path+stopwords": {
			fragment: Fragment{
				Raw:             `value: "f4k3s3cr3t"`,
				FilePath:        `ignoreme/unix.txt`,
				WindowsFilePath: `ignoreme\windows.txt`,
			},
			rule: config.Rule{
				RuleID: "unix-rule",
				Regex:  regexp.MustCompile(`value: "[^"]+"`),
				Allowlists: []*config.Allowlist{
					{
						MatchCondition: config.AllowlistMatchAnd,
						Paths:          []*regexp.Regexp{regexp.MustCompile(`(^|/)ignoreme(/.*)?$`)},
						StopWords:      []string{"f4k3"},
					},
				},
			},
			expected: nil,
		},
		"windows path separator - windows rule - AND allowlist path+stopwords": {
			fragment: Fragment{
				Raw:             `value: "f4k3s3cr3t"`,
				FilePath:        `ignoreme/unix.txt`,
				WindowsFilePath: `ignoreme\windows.txt`,
			},
			rule: config.Rule{
				RuleID: "windows-rule",
				Regex:  regexp.MustCompile(`value: "[^"]+"`),
				Allowlists: []*config.Allowlist{
					{
						MatchCondition: config.AllowlistMatchAnd,
						Paths:          []*regexp.Regexp{regexp.MustCompile(`(^|\\)ignoreme(\\.*)?$`)},
						StopWords:      []string{"f4k3"},
					},
				},
			},
			expected: nil,
		},
	}

	d, err := NewDetectorDefaultConfig()
	require.NoError(t, err)
	for name, test := range tests {
		t.Run(name, func(t *testing.T) {
			actual := d.detectRule(test.fragment, test.fragment.Raw, test.rule, []*codec.EncodedSegment{})
			if diff := cmp.Diff(test.expected, actual); diff != "" {
				t.Errorf("diff: (-want +got)\n%s", diff)
			}
		})
	}
}

//endregion<|MERGE_RESOLUTION|>--- conflicted
+++ resolved
@@ -422,15 +422,9 @@
 				FilePath: "tmp.go",
 			},
 		},
-<<<<<<< HEAD
-		{
+		// Decoding
+		"detect encoded": {
 			cfgName: "encoded",
-=======
-
-		// Base64-decoding
-		"detect base64": {
-			cfgName: "base64_encoded",
->>>>>>> 6f967cad
 			fragment: Fragment{
 				Raw:      encodedTestValues,
 				FilePath: "tmp.go",
