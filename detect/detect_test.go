package detect

import (
	"bytes"
	"context"
	"fmt"
	"io"
	"os"
	"path/filepath"
	"runtime"
	"strings"
	"testing"

	"github.com/google/go-cmp/cmp"
	"github.com/google/go-cmp/cmp/cmpopts"
	"github.com/rs/zerolog"
	"github.com/spf13/viper"
	"github.com/stretchr/testify/assert"
	"github.com/stretchr/testify/require"
	"golang.org/x/exp/maps"

	"github.com/zricethezav/gitleaks/v8/cmd/scm"
	"github.com/zricethezav/gitleaks/v8/config"
	"github.com/zricethezav/gitleaks/v8/detect/codec"
	"github.com/zricethezav/gitleaks/v8/logging"
	"github.com/zricethezav/gitleaks/v8/regexp"
	"github.com/zricethezav/gitleaks/v8/report"
	"github.com/zricethezav/gitleaks/v8/sources"
)

const maxDecodeDepth = 8
const configPath = "../testdata/config/"
const repoBasePath = "../testdata/repos/"
const archivesBasePath = "../testdata/archives/"
const encodedTestValues = `
# Decoded
-----BEGIN PRIVATE KEY-----
135f/bRUBHrbHqLY/xS3I7Oth+8rgG+0tBwfMcbk05Sgxq6QUzSYIQAop+WvsTwk2sR+C38g0Mnb
u+QDkg0spw==
-----END PRIVATE KEY-----

# Encoded
private_key: 'LS0tLS1CRUdJTiBQUklWQVRFIEtFWS0tLS0tCjQzNWYvYlJVQkhyYkhxTFkveFMzSTdPdGgrOHJnRyswdEJ3Zk1jYmswNVNneHE2UVV6U1lJUUFvcCtXdnNUd2syc1IrQzM4ZzBNbmIKdStRRGtnMHNwdz09Ci0tLS0tRU5EIFBSSVZBVEUgS0VZLS0tLS0K'

# Double Encoded: b64 encoded aws config inside a jwt
eyJhbGciOiJIUzI1NiIsInR5cCI6IkpXVCJ9.eyJzdWIiOiIxMjM0NTY3ODkwIiwiY29uZmlnIjoiVzJSbFptRjFiSFJkQ25KbFoybHZiaUE5SUhWekxXVmhjM1F0TWdwaGQzTmZZV05qWlhOelgydGxlVjlwWkNBOUlFRlRTVUZKVDFOR1QwUk9UamRNV0UweE1FcEpDbUYzYzE5elpXTnlaWFJmWVdOalpYTnpYMnRsZVNBOUlIZEtZV3h5V0ZWMGJrWkZUVWt2U3pkTlJFVk9SeTlpVUhoU1ptbERXVVZHVlVORWJFVllNVUVLIiwiaWF0IjoxNTE2MjM5MDIyfQ.8gxviXEOuIBQk2LvTYHSf-wXVhnEKC3h4yM5nlOF4zA

# A small secret at the end to make sure that as the other ones above shrink
# when decoded, the positions are taken into consideration for overlaps
c21hbGwtc2VjcmV0

# This tests how it handles when the match bounds go outside the decoded value
secret=ZGVjb2RlZC1zZWNyZXQtdmFsdWUwMA==
# The above encoded again
c2VjcmV0PVpHVmpiMlJsWkMxelpXTnlaWFF0ZG1Gc2RXVT0=

# Confirm you can ignore on the decoded value
password="bFJxQkstejVrZjQtcGxlYXNlLWlnbm9yZS1tZS1YLVhJSk0yUGRkdw=="

# This tests that it can do hex encoded data
secret=6465636F6465642D7365637265742D76616C756576484558

# This tests that it can do percent encoded data
## partial encoded data
secret=decoded-%73%65%63%72%65%74-valuev2
## scattered encoded
secret=%64%65coded-%73%65%63%72%65%74-valuev3

# Test multi levels of encoding where the source is a partal encoding
# it is important that the bounds of the predecessors are properly
# considered
## single percent encoding in the middle of multi layer b64
c2VjcmV0PVpHVmpiMl%4AsWkMxelpXTnlaWFF0ZG1Gc2RXVjJOQT09
## single percent encoding at the beginning of hex
secret%3d6465636F6465642D7365637265742D76616C75657635
## multiple percent encodings in a single layer base64
secret=ZGVjb2%52lZC1zZWNyZXQtdm%46sdWV4ODY=  # ends in x86
## base64 encoded partially percent encoded value
secret=ZGVjb2RlZC0lNzMlNjUlNjMlNzIlNjUlNzQtdmFsdWU=
## one of the lines above that went through... a lot
## and there's surrounding text around it
Look at this value: %4EjMzMjU2NkE2MzZENTYzMDUwNTY3MDQ4%4eTY2RDcwNjk0RDY5NTUzMTRENkQ3ODYx%25%34%65TE3QTQ2MzY1NzZDNjQ0RjY1NTY3MDU5NTU1ODUyNkI2MjUzNTUzMDRFNkU0RTZCNTYzMTU1MzkwQQ== # isn't it crazy?
## Multi percent encode two random characters close to the bounds of the base64
## encoded data to make sure that the bounds are still correctly calculated
secret=ZG%25%32%35%25%33%32%25%33%35%25%32%35%25%33%33%25%33%35%25%32%35%25%33%33%25%33%36%25%32%35%25%33%32%25%33%35%25%32%35%25%33%33%25%33%36%25%32%35%25%33%36%25%33%31%25%32%35%25%33%32%25%33%35%25%32%35%25%33%33%25%33%36%25%32%35%25%33%33%25%33%322RlZC1zZWNyZXQtd%25%36%64%25%34%36%25%37%33dWU=
## The similar to the above but also touching the edge of the base64
secret=%25%35%61%25%34%37%25%35%36jb2RlZC1zZWNyZXQtdmFsdWU%25%32%35%25%33%33%25%36%34
## The similar to the above but also touching and overlapping the base64
secret%3D%25%35%61%25%34%37%25%35%36jb2RlZC1zZWNyZXQtdmFsdWU%25%32%35%25%33%33%25%36%34
`

var multili = `
username = "admin"



			password = "secret123"
`

func compare(t *testing.T, a, b []report.Finding) {
	if diff := cmp.Diff(a, b,
		cmpopts.SortSlices(func(a, b report.Finding) bool {
			if a.File != b.File {
				return a.File < b.File
			}
			if a.StartLine != b.StartLine {
				return a.StartLine < b.StartLine
			}
			if a.StartColumn != b.StartColumn {
				return a.StartColumn < b.StartColumn
			}
			if a.EndLine != b.EndLine {
				return a.EndLine < b.EndLine
			}
			if a.EndColumn != b.EndColumn {
				return a.EndColumn < b.EndColumn
			}
			if a.RuleID != b.RuleID {
				return a.RuleID < b.RuleID
			}
			return a.Secret < b.Secret
		}),
		cmpopts.IgnoreFields(report.Finding{},
			"Fingerprint", "Author", "Email", "Date", "Message", "Commit", "requiredFindings"),
		cmpopts.EquateApprox(0.0001, 0), // For floating point Entropy comparison
	); diff != "" {
		t.Errorf("findings mismatch (-want +got):\n%s", diff)
	}

}

func TestDetect(t *testing.T) {
	logging.Logger = logging.Logger.Level(zerolog.TraceLevel)
	tests := map[string]struct {
		cfgName      string
		baselinePath string
		fragment     Fragment
		// NOTE: for expected findings, all line numbers will be 0
		// because line deltas are added _after_ the finding is created.
		// I.e., if the finding is from a --no-git file, the line number will be
		// increase by 1 in DetectFromFiles(). If the finding is from git,
		// the line number will be increased by the patch delta.
		expectedFindings  []report.Finding
		wantError         error
		expectedAuxOutput string
	}{
		// General
		"valid allow comment (1)": {
			cfgName: "simple",
			fragment: Fragment{
				Raw:      `awsToken := \"AKIALALEMEL33243OKIA\ // gitleaks:allow"`,
				FilePath: "tmp.go",
			},
		},
		"valid allow comment (2)": {
			cfgName: "simple",
			fragment: Fragment{
				Raw: `awsToken := \

		        \"AKIALALEMEL33243OKIA\ // gitleaks:allow"

		        `,
				FilePath: "tmp.go",
			},
		},
		"invalid allow comment": {
			cfgName: "simple",
			fragment: Fragment{
				Raw: `awsToken := \"AKIALALEMEL33243OKIA\"

		                // gitleaks:allow"

		                `,
				FilePath: "tmp.go",
			},
			expectedFindings: []report.Finding{
				{
					Description: "AWS Access Key",
					Secret:      "AKIALALEMEL33243OKIA",
					Match:       "AKIALALEMEL33243OKIA",
					File:        "tmp.go",
					Line:        `awsToken := \"AKIALALEMEL33243OKIA\"`,
					RuleID:      "aws-access-key",
					Tags:        []string{"key", "AWS"},
					StartLine:   0,
					EndLine:     0,
					StartColumn: 15,
					EndColumn:   34,
					Entropy:     3.1464393,
				},
			},
		},
		"detect finding - aws": {
			cfgName: "simple",
			fragment: Fragment{
				Raw:      `awsToken := \"AKIALALEMEL33243OLIA\"`,
				FilePath: "tmp.go",
			},
			expectedFindings: []report.Finding{
				{
					RuleID:      "aws-access-key",
					Description: "AWS Access Key",
					File:        "tmp.go",
					Line:        `awsToken := \"AKIALALEMEL33243OLIA\"`,
					Match:       "AKIALALEMEL33243OLIA",
					Secret:      "AKIALALEMEL33243OLIA",
					Entropy:     3.0841837,
					StartLine:   0,
					EndLine:     0,
					StartColumn: 15,
					EndColumn:   34,
					Tags:        []string{"key", "AWS"},
				},
			},
		},
		"detect finding - sidekiq env var": {
			cfgName: "simple",
			fragment: Fragment{
				Raw:      `export BUNDLE_ENTERPRISE__CONTRIBSYS__COM=cafebabe:deadbeef;`,
				FilePath: "tmp.sh",
			},
			expectedFindings: []report.Finding{
				{
					RuleID:      "sidekiq-secret",
					Description: "Sidekiq Secret",
					File:        "tmp.sh",
					Line:        `export BUNDLE_ENTERPRISE__CONTRIBSYS__COM=cafebabe:deadbeef;`,
					Match:       "BUNDLE_ENTERPRISE__CONTRIBSYS__COM=cafebabe:deadbeef;",
					Secret:      "cafebabe:deadbeef",
					Entropy:     2.6098502,
					StartLine:   0,
					EndLine:     0,
					StartColumn: 8,
					EndColumn:   60,
					Tags:        []string{},
				},
			},
		},
		"detect finding - sidekiq env var, semicolon": {
			cfgName: "simple",
			fragment: Fragment{
				Raw:      `echo hello1; export BUNDLE_ENTERPRISE__CONTRIBSYS__COM="cafebabe:deadbeef" && echo hello2`,
				FilePath: "tmp.sh",
			},
			expectedFindings: []report.Finding{
				{
					RuleID:      "sidekiq-secret",
					Description: "Sidekiq Secret",
					File:        "tmp.sh",
					Line:        `echo hello1; export BUNDLE_ENTERPRISE__CONTRIBSYS__COM="cafebabe:deadbeef" && echo hello2`,
					Match:       "BUNDLE_ENTERPRISE__CONTRIBSYS__COM=\"cafebabe:deadbeef\"",
					Secret:      "cafebabe:deadbeef",
					Entropy:     2.6098502,
					StartLine:   0,
					EndLine:     0,
					StartColumn: 21,
					EndColumn:   74,
					Tags:        []string{},
				},
			},
		},
		"detect finding - sidekiq url": {
			cfgName: "simple",
			fragment: Fragment{
				Raw:      `url = "http://cafeb4b3:d3adb33f@enterprise.contribsys.com:80/path?param1=true&param2=false#heading1"`,
				FilePath: "tmp.sh",
			},
			expectedFindings: []report.Finding{
				{
					RuleID:      "sidekiq-sensitive-url",
					Description: "Sidekiq Sensitive URL",
					File:        "tmp.sh",
					Line:        `url = "http://cafeb4b3:d3adb33f@enterprise.contribsys.com:80/path?param1=true&param2=false#heading1"`,
					Match:       "http://cafeb4b3:d3adb33f@enterprise.contribsys.com:",
					Secret:      "cafeb4b3:d3adb33f",
					Entropy:     2.984234,
					StartLine:   0,
					EndLine:     0,
					StartColumn: 8,
					EndColumn:   58,
					Tags:        []string{},
				},
			},
		},
		"ignore finding - our config file": {
			cfgName: "simple",
			fragment: Fragment{
				Raw:      `awsToken := \"AKIALALEMEL33243OLIA\"`,
				FilePath: filepath.Join(configPath, "simple.toml"),
			},
		},
		"ignore finding - doesn't match path": {
			cfgName: "generic_with_py_path",
			fragment: Fragment{
				Raw:      `const Discord_Public_Key = "e7322523fb86ed64c836a979cf8465fbd436378c653c1db38f9ae87bc62a6fd5"`,
				FilePath: "tmp.go",
			},
		},
		"detect finding - matches path,regex,entropy": {
			cfgName: "generic_with_py_path",
			fragment: Fragment{
				Raw:      `const Discord_Public_Key = "e7322523fb86ed64c836a979cf8465fbd436378c653c1db38f9ae87bc62a6fd5"`,
				FilePath: "tmp.py",
			},
			expectedFindings: []report.Finding{
				{
					RuleID:      "generic-api-key",
					Description: "Generic API Key",
					File:        "tmp.py",
					Line:        `const Discord_Public_Key = "e7322523fb86ed64c836a979cf8465fbd436378c653c1db38f9ae87bc62a6fd5"`,
					Match:       "Key = \"e7322523fb86ed64c836a979cf8465fbd436378c653c1db38f9ae87bc62a6fd5\"",
					Secret:      "e7322523fb86ed64c836a979cf8465fbd436378c653c1db38f9ae87bc62a6fd5",
					Entropy:     3.7906237,
					StartLine:   0,
					EndLine:     0,
					StartColumn: 22,
					EndColumn:   93,
					Tags:        []string{},
				},
			},
		},
		"ignore finding - allowlist regex": {
			cfgName: "generic_with_py_path",
			fragment: Fragment{
				Raw:      `const Discord_Public_Key = "load2523fb86ed64c836a979cf8465fbd436378c653c1db38f9ae87bc62a6fd5"`,
				FilePath: "tmp.py",
			},
		},

		// Rule
		"rule - ignore path": {
			cfgName:      "valid/rule_path_only",
			baselinePath: ".baseline.json",
			fragment: Fragment{
				Raw:      `const Discord_Public_Key = "e7322523fb86ed64c836a979cf8465fbd436378c653c1db38f9ae87bc62a6fd5"`,
				FilePath: ".baseline.json",
			},
		},
		"rule - detect path ": {
			cfgName: "valid/rule_path_only",
			fragment: Fragment{
				Raw:      `const Discord_Public_Key = "e7322523fb86ed64c836a979cf8465fbd436378c653c1db38f9ae87bc62a6fd5"`,
				FilePath: "tmp.py",
			},
			expectedFindings: []report.Finding{
				{
					Description: "Python Files",
					Match:       "file detected: tmp.py",
					File:        "tmp.py",
					RuleID:      "python-files-only",
					Tags:        []string{},
				},
			},
		},
		"rule - match based on entropy": {
			cfgName: "valid/rule_entropy_group",
			fragment: Fragment{
				Raw: `const Discord_Public_Key = "e7322523fb86ed64c836a979cf8465fbd436378c653c1db38f9ae87bc62a6fd5"
//const Discord_Public_Key = "aaaaaaaaaaaaaaaaaaaaaaaaaaaaaaaaaaaaaaaaaaaaaaaaaaaaaaaaaaaaaaaa"
`,
				FilePath: "tmp.go",
			},
			expectedFindings: []report.Finding{
				{
					RuleID:      "discord-api-key",
					Description: "Discord API key",
					File:        "tmp.go",
					Line:        `const Discord_Public_Key = "e7322523fb86ed64c836a979cf8465fbd436378c653c1db38f9ae87bc62a6fd5"`,
					Match:       "Discord_Public_Key = \"e7322523fb86ed64c836a979cf8465fbd436378c653c1db38f9ae87bc62a6fd5\"",
					Secret:      "e7322523fb86ed64c836a979cf8465fbd436378c653c1db38f9ae87bc62a6fd5",
					Entropy:     3.7906237,
					StartLine:   0,
					EndLine:     0,
					StartColumn: 7,
					EndColumn:   93,
					Tags:        []string{},
				},
			},
		},

		// Allowlists
		"global allowlist - ignore regex": {
			cfgName: "valid/allowlist_global_regex",
			fragment: Fragment{
				Raw:      `awsToken := \"AKIALALEMEL33243OLIA\"`,
				FilePath: "tmp.go",
			},
		},
		"global allowlist - detect, doesn't match all conditions": {
			cfgName: "valid/allowlist_global_multiple",
			fragment: Fragment{
				Raw: `
const token = "mockSecret";
// const token = "changeit";`,
				FilePath: "config.txt",
			},
			expectedFindings: []report.Finding{
				{
					RuleID:      "test",
					File:        "config.txt",
					Line:        "\nconst token = \"mockSecret\";",
					Match:       `token = "mockSecret"`,
					Secret:      "mockSecret",
					Entropy:     2.9219282,
					StartLine:   1,
					EndLine:     1,
					StartColumn: 8,
					EndColumn:   27,
					Tags:        []string{},
				},
			},
		},
		"global allowlist - ignore, matches all conditions": {
			cfgName: "valid/allowlist_global_multiple",
			fragment: Fragment{
				Raw:      `token := "mockSecret";`,
				FilePath: "node_modules/config.txt",
			},
		},
		"global allowlist - detect path, doesn't match all conditions": {
			cfgName: "valid/allowlist_global_multiple",
			fragment: Fragment{
				Raw:      `var token = "fakeSecret";`,
				FilePath: "node_modules/config.txt",
			},
			expectedFindings: []report.Finding{
				{
					RuleID:      "test",
					File:        "node_modules/config.txt",
					Line:        "var token = \"fakeSecret\";",
					Match:       `token = "fakeSecret"`,
					Secret:      "fakeSecret",
					Entropy:     2.8464394,
					StartLine:   0,
					EndLine:     0,
					StartColumn: 5,
					EndColumn:   24,
					Tags:        []string{},
				},
			},
		},
		"allowlist - ignore commit": {
			cfgName: "valid/allowlist_rule_commit",
			fragment: Fragment{
				Raw:       `awsToken := \"AKIALALEMEL33243OLIA\"`,
				FilePath:  "tmp.go",
				CommitSHA: "allowthiscommit",
			},
		},
		"allowlist - ignore path": {
			cfgName: "valid/allowlist_rule_path",
			fragment: Fragment{
				Raw:      `awsToken := \"AKIALALEMEL33243OLIA\"`,
				FilePath: "tmp.go",
			},
		},
		"allowlist - ignore path when extending": {
			cfgName: "valid/allowlist_rule_extend_default",
			fragment: Fragment{
				Raw:      `token = "aebfab88-7596-481d-82e8-c60c8f7de0c0"`,
				FilePath: "path/to/your/problematic/file.js",
			},
		},
		"allowlist - ignore regex": {
			cfgName: "valid/allowlist_rule_regex",
			fragment: Fragment{
				Raw:      `awsToken := \"AKIALALEMEL33243OLIA\"`,
				FilePath: "tmp.go",
			},
		},
		"fragment level composite": {
			cfgName: "composite",
			fragment: Fragment{
				Raw: multili,
			},
			expectedFindings: []report.Finding{
				{
					Description: "Primary rule",
					RuleID:      "primary-rule",
					StartLine:   5,
					EndLine:     5,
					StartColumn: 5,
					EndColumn:   26,
					Line:        "\n\t\t\tpassword = \"secret123\"",
					Match:       `password = "secret123"`,
					Secret:      "secret123",
					Entropy:     2.9477028846740723,
					Tags:        []string{},
				},
			},
			expectedAuxOutput: "Required:    username-rule:1:admin\n",
		},
		// Decoding
		"detect encoded": {
			cfgName: "encoded",
			fragment: Fragment{
				Raw:      encodedTestValues,
				FilePath: "tmp.go",
			},
			expectedFindings: []report.Finding{
				{ // Plain text key captured by normal rule
					Description: "Private Key",
					Secret:      "-----BEGIN PRIVATE KEY-----\n135f/bRUBHrbHqLY/xS3I7Oth+8rgG+0tBwfMcbk05Sgxq6QUzSYIQAop+WvsTwk2sR+C38g0Mnb\nu+QDkg0spw==\n-----END PRIVATE KEY-----",
					Match:       "-----BEGIN PRIVATE KEY-----\n135f/bRUBHrbHqLY/xS3I7Oth+8rgG+0tBwfMcbk05Sgxq6QUzSYIQAop+WvsTwk2sR+C38g0Mnb\nu+QDkg0spw==\n-----END PRIVATE KEY-----",
					File:        "tmp.go",
					Line:        "\n-----BEGIN PRIVATE KEY-----\n135f/bRUBHrbHqLY/xS3I7Oth+8rgG+0tBwfMcbk05Sgxq6QUzSYIQAop+WvsTwk2sR+C38g0Mnb\nu+QDkg0spw==\n-----END PRIVATE KEY-----",
					RuleID:      "private-key",
					Tags:        []string{"key", "private"},
					StartLine:   2,
					EndLine:     5,
					StartColumn: 2,
					EndColumn:   26,
					Entropy:     5.350665,
				},
				{ // Encoded key captured by custom b64 regex rule
					Description: "Private Key",
					Secret:      "LS0tLS1CRUdJTiBQUklWQVRFIEtFWS0tLS0tCjQzNWYvYlJVQkhyYkhxTFkveFMzSTdPdGgrOHJnRyswdEJ3Zk1jYmswNVNneHE2UVV6U1lJUUFvcCtXdnNUd2syc1IrQzM4ZzBNbmIKdStRRGtnMHNwdz09Ci0tLS0tRU5EIFBSSVZBVEUgS0VZLS0tLS0K",
					Match:       "LS0tLS1CRUdJTiBQUklWQVRFIEtFWS0tLS0tCjQzNWYvYlJVQkhyYkhxTFkveFMzSTdPdGgrOHJnRyswdEJ3Zk1jYmswNVNneHE2UVV6U1lJUUFvcCtXdnNUd2syc1IrQzM4ZzBNbmIKdStRRGtnMHNwdz09Ci0tLS0tRU5EIFBSSVZBVEUgS0VZLS0tLS0K",
					File:        "tmp.go",
					Line:        "\nprivate_key: 'LS0tLS1CRUdJTiBQUklWQVRFIEtFWS0tLS0tCjQzNWYvYlJVQkhyYkhxTFkveFMzSTdPdGgrOHJnRyswdEJ3Zk1jYmswNVNneHE2UVV6U1lJUUFvcCtXdnNUd2syc1IrQzM4ZzBNbmIKdStRRGtnMHNwdz09Ci0tLS0tRU5EIFBSSVZBVEUgS0VZLS0tLS0K'",
					RuleID:      "b64-encoded-private-key",
					Tags:        []string{"key", "private"},
					StartLine:   8,
					EndLine:     8,
					StartColumn: 16,
					EndColumn:   207,
					Entropy:     5.3861146,
				},
				{ // Encoded key captured by plain text rule using the decoder
					Description: "Private Key",
					Secret:      "-----BEGIN PRIVATE KEY-----\n435f/bRUBHrbHqLY/xS3I7Oth+8rgG+0tBwfMcbk05Sgxq6QUzSYIQAop+WvsTwk2sR+C38g0Mnb\nu+QDkg0spw==\n-----END PRIVATE KEY-----",
					Match:       "-----BEGIN PRIVATE KEY-----\n435f/bRUBHrbHqLY/xS3I7Oth+8rgG+0tBwfMcbk05Sgxq6QUzSYIQAop+WvsTwk2sR+C38g0Mnb\nu+QDkg0spw==\n-----END PRIVATE KEY-----",
					File:        "tmp.go",
					Line:        "\nprivate_key: 'LS0tLS1CRUdJTiBQUklWQVRFIEtFWS0tLS0tCjQzNWYvYlJVQkhyYkhxTFkveFMzSTdPdGgrOHJnRyswdEJ3Zk1jYmswNVNneHE2UVV6U1lJUUFvcCtXdnNUd2syc1IrQzM4ZzBNbmIKdStRRGtnMHNwdz09Ci0tLS0tRU5EIFBSSVZBVEUgS0VZLS0tLS0K'",
					RuleID:      "private-key",
					Tags:        []string{"key", "private", "decoded:base64", "decode-depth:1"},
					StartLine:   8,
					EndLine:     8,
					StartColumn: 16,
					EndColumn:   207,
					Entropy:     5.350665,
				},
				{ // Encoded Small secret at the end to make sure it's picked up by the decoding
					Description: "Small Secret",
					Secret:      "small-secret",
					Match:       "small-secret",
					File:        "tmp.go",
					Line:        "\nc21hbGwtc2VjcmV0",
					RuleID:      "small-secret",
					Tags:        []string{"small", "secret", "decoded:base64", "decode-depth:1"},
					StartLine:   15,
					EndLine:     15,
					StartColumn: 2,
					EndColumn:   17,
					Entropy:     3.0849626,
				},
				{ // Secret where the decoded match goes outside the encoded value
					Description: "Overlapping",
					Secret:      "decoded-secret-value00",
					Match:       "secret=decoded-secret-value00",
					File:        "tmp.go",
					Line:        "\nsecret=ZGVjb2RlZC1zZWNyZXQtdmFsdWUwMA==",
					RuleID:      "overlapping",
					Tags:        []string{"overlapping", "decoded:base64", "decode-depth:1"},
					StartLine:   18,
					EndLine:     18,
					StartColumn: 2,
					EndColumn:   40,
					Entropy:     3.4428623,
				},
				{ // This just confirms that with no allowlist the pattern is detected (i.e. the regex is good)
					Description: "Make sure this would be detected with no allowlist",
					Secret:      "lRqBK-z5kf4-please-ignore-me-X-XIJM2Pddw",
					Match:       "password=\"lRqBK-z5kf4-please-ignore-me-X-XIJM2Pddw\"",
					File:        "tmp.go",
					Line:        "\npassword=\"bFJxQkstejVrZjQtcGxlYXNlLWlnbm9yZS1tZS1YLVhJSk0yUGRkdw==\"",
					RuleID:      "decoded-password-dont-ignore",
					Tags:        []string{"decode-ignore", "decoded:base64", "decode-depth:1"},
					StartLine:   23,
					EndLine:     23,
					StartColumn: 2,
					EndColumn:   68,
					Entropy:     4.5841837,
				},
				{ // Hex encoded data check
					Description: "Overlapping",
					Secret:      "decoded-secret-valuevHEX",
					Match:       "secret=decoded-secret-valuevHEX",
					File:        "tmp.go",
					Line:        "\nsecret=6465636F6465642D7365637265742D76616C756576484558",
					RuleID:      "overlapping",
					Tags:        []string{"overlapping", "decoded:hex", "decode-depth:1"},
					StartLine:   26,
					EndLine:     26,
					StartColumn: 2,
					EndColumn:   56,
					Entropy:     3.6531072,
				},
<<<<<<< HEAD
				{ // handle partial encoded percent data
					Description: "Overlapping",
					Secret:      "decoded-secret-valuev2",
					Match:       "secret=decoded-secret-valuev2",
					File:        "tmp.go",
					Line:        "\nsecret=decoded-%73%65%63%72%65%74-valuev2",
					RuleID:      "overlapping",
					Tags:        []string{"overlapping", "decoded:percent", "decode-depth:1"},
					StartLine:   30,
					EndLine:     30,
					StartColumn: 2,
					EndColumn:   42,
					Entropy:     3.4428623,
				},
				{ // handle partial encoded percent data
					Description: "Overlapping",
					Secret:      "decoded-secret-valuev3",
					Match:       "secret=decoded-secret-valuev3",
					File:        "tmp.go",
					Line:        "\nsecret=%64%65coded-%73%65%63%72%65%74-valuev3",
					RuleID:      "overlapping",
					Tags:        []string{"overlapping", "decoded:percent", "decode-depth:1"},
					StartLine:   32,
					EndLine:     32,
					StartColumn: 2,
					EndColumn:   46,
					Entropy:     3.4428623,
				},
				{ // Encoded AWS config with a access key id inside a JWT
					Description: "AWS IAM Unique Identifier",
					Secret:      "ASIAIOSFODNN7LXM10JI",
					Match:       " ASIAIOSFODNN7LXM10JI",
					File:        "tmp.go",
					Line:        "\neyJhbGciOiJIUzI1NiIsInR5cCI6IkpXVCJ9.eyJzdWIiOiIxMjM0NTY3ODkwIiwiY29uZmlnIjoiVzJSbFptRjFiSFJkQ25KbFoybHZiaUE5SUhWekxXVmhjM1F0TWdwaGQzTmZZV05qWlhOelgydGxlVjlwWkNBOUlFRlRTVUZKVDFOR1QwUk9UamRNV0UweE1FcEpDbUYzYzE5elpXTnlaWFJmWVdOalpYTnpYMnRsZVNBOUlIZEtZV3h5V0ZWMGJrWkZUVWt2U3pkTlJFVk9SeTlpVUhoU1ptbERXVVZHVlVORWJFVllNVUVLIiwiaWF0IjoxNTE2MjM5MDIyfQ.8gxviXEOuIBQk2LvTYHSf-wXVhnEKC3h4yM5nlOF4zA",
					RuleID:      "aws-iam-unique-identifier",
					Tags:        []string{"aws", "identifier", "decoded:base64", "decode-depth:2"},
					StartLine:   11,
					EndLine:     11,
					StartColumn: 39,
					EndColumn:   344,
					Entropy:     3.6841838,
				},
				{ // Encoded AWS config with a secret access key inside a JWT
					Description: "AWS Secret Access Key",
					Secret:      "wJalrXUtnFEMI/K7MDENG/bPxRfiCYEFUCDlEX1A",
					Match:       "aws_secret_access_key = wJalrXUtnFEMI/K7MDENG/bPxRfiCYEFUCDlEX1A",
					File:        "tmp.go",
					Line:        "\neyJhbGciOiJIUzI1NiIsInR5cCI6IkpXVCJ9.eyJzdWIiOiIxMjM0NTY3ODkwIiwiY29uZmlnIjoiVzJSbFptRjFiSFJkQ25KbFoybHZiaUE5SUhWekxXVmhjM1F0TWdwaGQzTmZZV05qWlhOelgydGxlVjlwWkNBOUlFRlRTVUZKVDFOR1QwUk9UamRNV0UweE1FcEpDbUYzYzE5elpXTnlaWFJmWVdOalpYTnpYMnRsZVNBOUlIZEtZV3h5V0ZWMGJrWkZUVWt2U3pkTlJFVk9SeTlpVUhoU1ptbERXVVZHVlVORWJFVllNVUVLIiwiaWF0IjoxNTE2MjM5MDIyfQ.8gxviXEOuIBQk2LvTYHSf-wXVhnEKC3h4yM5nlOF4zA",
					RuleID:      "aws-secret-access-key",
					Tags:        []string{"aws", "secret", "decoded:base64", "decode-depth:2"},
					StartLine:   11,
					EndLine:     11,
					StartColumn: 39,
					EndColumn:   344,
					Entropy:     4.721928,
				},
				{ // Secret where the decoded match goes outside the encoded value and then encoded again
					Description: "Overlapping",
					Secret:      "decoded-secret-value",
					Match:       "secret=decoded-secret-value",
					File:        "tmp.go",
					Line:        "\nc2VjcmV0PVpHVmpiMlJsWkMxelpXTnlaWFF0ZG1Gc2RXVT0=",
					RuleID:      "overlapping",
					Tags:        []string{"overlapping", "decoded:base64", "decode-depth:2"},
					StartLine:   20,
					EndLine:     20,
					StartColumn: 2,
					EndColumn:   49,
					Entropy:     3.3037016,
				},
				{ // handle encodings that touch eachother
					Description: "Overlapping",
					Secret:      "decoded-secret-valuev5",
					Match:       "secret=decoded-secret-valuev5",
					File:        "tmp.go",
					Line:        "\nsecret%3d6465636F6465642D7365637265742D76616C75657635",
					RuleID:      "overlapping",
					Tags:        []string{"overlapping", "decoded:percent", "decoded:hex", "decode-depth:2"},
					StartLine:   40,
					EndLine:     40,
					StartColumn: 2,
					EndColumn:   54,
					Entropy:     3.4428623,
				},
				{ // handle partial encoded percent data465642D7365637265742D76616C75657635
					Description: "Overlapping",
					Secret:      "decoded-secret-valuev4",
					Match:       "secret=decoded-secret-valuev4",
					File:        "tmp.go",
					Line:        "\nc2VjcmV0PVpHVmpiMl%4AsWkMxelpXTnlaWFF0ZG1Gc2RXVjJOQT09",
					RuleID:      "overlapping",
					Tags:        []string{"overlapping", "decoded:percent", "decoded:base64", "decode-depth:3"},
					StartLine:   38,
					EndLine:     38,
					StartColumn: 2,
					EndColumn:   55,
					Entropy:     3.4428623,
				},
				{ // multiple percent encodings in a single layer base64
					Description: "Overlapping",
					Secret:      "decoded-secret-valuex86",
					Match:       "secret=decoded-secret-valuex86",
					File:        "tmp.go",
					Line:        "\nsecret=ZGVjb2%52lZC1zZWNyZXQtdm%46sdWV4ODY=  # ends in x86",
					RuleID:      "overlapping",
					Tags:        []string{"overlapping", "decoded:percent", "decoded:base64", "decode-depth:2"},
					StartLine:   42,
					EndLine:     42,
					StartColumn: 2,
					EndColumn:   44,
					Entropy:     3.6381476,
				},
				{ // base64 encoded partially percent encoded value
					Description: "Overlapping",
					Secret:      "decoded-secret-value",
					Match:       "secret=decoded-secret-value",
					File:        "tmp.go",
					Line:        "\nsecret=ZGVjb2RlZC0lNzMlNjUlNjMlNzIlNjUlNzQtdmFsdWU=",
					RuleID:      "overlapping",
					Tags:        []string{"overlapping", "decoded:percent", "decoded:base64", "decode-depth:2"},
					StartLine:   44,
					EndLine:     44,
					StartColumn: 2,
					EndColumn:   52,
					Entropy:     3.3037016,
				},
				{ // one of the lines above that went through... a lot
					Description: "Overlapping",
					Secret:      "decoded-secret-value",
					Match:       "secret=decoded-secret-value",
					File:        "tmp.go",
					Line:        "\nLook at this value: %4EjMzMjU2NkE2MzZENTYzMDUwNTY3MDQ4%4eTY2RDcwNjk0RDY5NTUzMTRENkQ3ODYx%25%34%65TE3QTQ2MzY1NzZDNjQ0RjY1NTY3MDU5NTU1ODUyNkI2MjUzNTUzMDRFNkU0RTZCNTYzMTU1MzkwQQ== # isn't it crazy?",
					RuleID:      "overlapping",
					Tags:        []string{"overlapping", "decoded:percent", "decoded:hex", "decoded:base64", "decode-depth:7"},
					StartLine:   47,
					EndLine:     47,
					StartColumn: 22,
					EndColumn:   177,
					Entropy:     3.3037016,
				},
				{ // Multi percent encode two random characters close to the bounds of the base64
					Description: "Overlapping",
					Secret:      "decoded-secret-value",
					Match:       "secret=decoded-secret-value",
					File:        "tmp.go",
					Line:        "\nsecret=ZG%25%32%35%25%33%32%25%33%35%25%32%35%25%33%33%25%33%35%25%32%35%25%33%33%25%33%36%25%32%35%25%33%32%25%33%35%25%32%35%25%33%33%25%33%36%25%32%35%25%33%36%25%33%31%25%32%35%25%33%32%25%33%35%25%32%35%25%33%33%25%33%36%25%32%35%25%33%33%25%33%322RlZC1zZWNyZXQtd%25%36%64%25%34%36%25%37%33dWU=",
					RuleID:      "overlapping",
					Tags:        []string{"overlapping", "decoded:percent", "decoded:base64", "decode-depth:5"},
					StartLine:   50,
					EndLine:     50,
					StartColumn: 2,
					EndColumn:   300,
					Entropy:     3.3037016,
				},
				{ // The similar to the above but also touching the edge of the base64
					Description: "Overlapping",
					Secret:      "decoded-secret-value",
					Match:       "secret=decoded-secret-value",
					File:        "tmp.go",
					Line:        "\nsecret=%25%35%61%25%34%37%25%35%36jb2RlZC1zZWNyZXQtdmFsdWU%25%32%35%25%33%33%25%36%34",
					RuleID:      "overlapping",
					Tags:        []string{"overlapping", "decoded:percent", "decoded:base64", "decode-depth:4"},
					StartLine:   52,
					EndLine:     52,
					StartColumn: 2,
					EndColumn:   86,
					Entropy:     3.3037016,
				},
				{ // The similar to the above but also touching and overlapping the base64
					Description: "Overlapping",
					Secret:      "decoded-secret-value",
					Match:       "secret=decoded-secret-value",
					File:        "tmp.go",
					Line:        "\nsecret%3D%25%35%61%25%34%37%25%35%36jb2RlZC1zZWNyZXQtdmFsdWU%25%32%35%25%33%33%25%36%34",
					RuleID:      "overlapping",
					Tags:        []string{"overlapping", "decoded:percent", "decoded:base64", "decode-depth:4"},
					StartLine:   54,
					EndLine:     54,
					StartColumn: 2,
					EndColumn:   88,
					Entropy:     3.3037016,
=======
			},
		},
		{
			cfgName: "database",
			fragment: Fragment{
				Raw:      `$DB_PASSWORD=12X?249x$@123`,
				FilePath: "tmp.env",
			},
			expectedFindings: []report.Finding{
				{
					Description: "Discovered a possible database credentials.",
					Match:       "DB_PASSWORD=12X?249x$@123",
					Secret:      "12X?249x$@123",
					File:        "tmp.env",
					Line:        "$DB_PASSWORD=12X?249x$@123",
					RuleID:      "database-password",
					Tags:        []string{},
					Entropy:     3.180833,
					StartLine:   0,
					EndLine:     0,
					StartColumn: 2,
					EndColumn:   26,
				},
			},
		},
		{
			cfgName: "database",
			fragment: Fragment{
				Raw:      `pwd: ?:123@@;:asdASD`,
				FilePath: "tmp.md",
			},
			expectedFindings: []report.Finding{
				{
					Description: "Discovered a possible database credentials.",
					Match:       "pwd: ?:123@@;:asdASD",
					Secret:      "?:123@@;:asdASD",
					File:        "tmp.md",
					Line:        "pwd: ?:123@@;:asdASD",
					RuleID:      "database-password",
					Tags:        []string{},
					Entropy:     3.640224,
					StartLine:   0,
					EndLine:     0,
					StartColumn: 1,
					EndColumn:   20,
>>>>>>> acf4df7d
				},
			},
		},
	}

	for name, tt := range tests {
		t.Run(name, func(t *testing.T) {
			viper.Reset()
			viper.AddConfigPath(configPath)
			viper.SetConfigName(tt.cfgName)
			viper.SetConfigType("toml")
			err := viper.ReadInConfig()
			require.NoError(t, err)

			var vc config.ViperConfig
			err = viper.Unmarshal(&vc)
			require.NoError(t, err)
			cfg, err := vc.Translate()
			cfg.Path = filepath.Join(configPath, tt.cfgName+".toml")
			assert.Equal(t, tt.wantError, err)
			d := NewDetector(cfg)
			d.MaxDecodeDepth = maxDecodeDepth
			d.baselinePath = tt.baselinePath

			findings := d.Detect(tt.fragment)

			compare(t, findings, tt.expectedFindings)

			// extremely goofy way to test auxiliary findings
			// capture stdout and print that sonabitch
			// TODO
			if tt.expectedAuxOutput != "" {
				capturedOutput := captureStdout(func() {
					for _, finding := range findings {
						finding.PrintRequiredFindings()
					}
				})

				// Clean up the output for comparison (remove ANSI color codes)
				cleanOutput := stripANSI(capturedOutput)
				expectedClean := stripANSI(tt.expectedAuxOutput)

				assert.Equal(t, expectedClean, cleanOutput, "Auxiliary output should match")
			}

		})
	}
}

func stripANSI(s string) string {
	ansiRegex := regexp.MustCompile(`\x1b\[[0-9;]*m`)
	return ansiRegex.ReplaceAllString(s, "")
}

func captureStdout(f func()) string {
	oldStdout := os.Stdout
	r, w, _ := os.Pipe()
	os.Stdout = w

	f()

	w.Close()
	os.Stdout = oldStdout

	var buf bytes.Buffer
	io.Copy(&buf, r)
	return buf.String()
}

// TestFromGit tests the FromGit function
func TestFromGit(t *testing.T) {
	// TODO: Fix this test on windows.
	if runtime.GOOS == "windows" {
		t.Skipf("TODO: this fails on Windows: [git] fatal: bad object refs/remotes/origin/main?")
		return
	}
	tests := []struct {
		cfgName          string
		source           string
		logOpts          string
		expectedFindings []report.Finding
	}{
		{
			source:  filepath.Join(repoBasePath, "small"),
			cfgName: "simple", // the remote url is `git@github.com:gitleaks/test.git`
			expectedFindings: []report.Finding{
				{
					RuleID:      "aws-access-key",
					Description: "AWS Access Key",
					StartLine:   20,
					EndLine:     20,
					StartColumn: 19,
					EndColumn:   38,
					Line:        "\n    awsToken := \"AKIALALEMEL33243OLIA\"",
					Secret:      "AKIALALEMEL33243OLIA",
					Match:       "AKIALALEMEL33243OLIA",
					Entropy:     3.0841837,
					File:        "main.go",
					Date:        "2021-11-02T23:37:53Z",
					Commit:      "1b6da43b82b22e4eaa10bcf8ee591e91abbfc587",
					Author:      "Zachary Rice",
					Email:       "zricer@protonmail.com",
					Message:     "Accidentally add a secret",
					Tags:        []string{"key", "AWS"},
					Fingerprint: "1b6da43b82b22e4eaa10bcf8ee591e91abbfc587:main.go:aws-access-key:20",
					Link:        "https://github.com/gitleaks/test/blob/1b6da43b82b22e4eaa10bcf8ee591e91abbfc587/main.go#L20",
				},
				{
					RuleID:      "aws-access-key",
					Description: "AWS Access Key",
					StartLine:   9,
					EndLine:     9,
					StartColumn: 17,
					EndColumn:   36,
					Secret:      "AKIALALEMEL33243OLIA",
					Match:       "AKIALALEMEL33243OLIA",
					Line:        "\n\taws_token := \"AKIALALEMEL33243OLIA\"",
					File:        "foo/foo.go",
					Date:        "2021-11-02T23:48:06Z",
					Commit:      "491504d5a31946ce75e22554cc34203d8e5ff3ca",
					Author:      "Zach Rice",
					Email:       "zricer@protonmail.com",
					Message:     "adding foo package with secret",
					Tags:        []string{"key", "AWS"},
					Entropy:     3.0841837,
					Fingerprint: "491504d5a31946ce75e22554cc34203d8e5ff3ca:foo/foo.go:aws-access-key:9",
					Link:        "https://github.com/gitleaks/test/blob/491504d5a31946ce75e22554cc34203d8e5ff3ca/foo/foo.go#L9",
				},
			},
		},
		{
			source:  filepath.Join(repoBasePath, "small"),
			logOpts: "--all foo...",
			cfgName: "simple",
			expectedFindings: []report.Finding{
				{
					RuleID:      "aws-access-key",
					Description: "AWS Access Key",
					StartLine:   9,
					EndLine:     9,
					StartColumn: 17,
					EndColumn:   36,
					Secret:      "AKIALALEMEL33243OLIA",
					Line:        "\n\taws_token := \"AKIALALEMEL33243OLIA\"",
					Match:       "AKIALALEMEL33243OLIA",
					Date:        "2021-11-02T23:48:06Z",
					File:        "foo/foo.go",
					Commit:      "491504d5a31946ce75e22554cc34203d8e5ff3ca",
					Author:      "Zach Rice",
					Email:       "zricer@protonmail.com",
					Message:     "adding foo package with secret",
					Tags:        []string{"key", "AWS"},
					Entropy:     3.0841837,
					Fingerprint: "491504d5a31946ce75e22554cc34203d8e5ff3ca:foo/foo.go:aws-access-key:9",
					Link:        "https://github.com/gitleaks/test/blob/491504d5a31946ce75e22554cc34203d8e5ff3ca/foo/foo.go#L9",
				},
			},
		},
		{
			source:  filepath.Join(repoBasePath, "archives"),
			cfgName: "archives",
			expectedFindings: []report.Finding{
				{
					RuleID:      "aws-access-key",
					Description: "AWS Access Key",
					StartLine:   20,
					EndLine:     20,
					StartColumn: 16,
					EndColumn:   35,
					Line:        "\n\tawsToken := \"AKIALALEMEL33243OLIA\"",
					Match:       "AKIALALEMEL33243OLIA",
					Secret:      "AKIALALEMEL33243OLIA",
					File:        "main.go.zst",
					Commit:      "db8789716fc664dbce0ed2d492570e92abf717a5",
					Author:      "Test User",
					Email:       "user@example.com",
					Date:        "2025-05-27T05:10:39Z",
					Message:     "Add main.go.zst",
					Tags:        []string{"key", "AWS"},
					Entropy:     3.0841837,
					Fingerprint: "db8789716fc664dbce0ed2d492570e92abf717a5:main.go.zst:aws-access-key:20",
					Link:        "https://github.com/gitleaks/test/blob/db8789716fc664dbce0ed2d492570e92abf717a5/main.go.zst#L20",
				},
				{
					RuleID:      "aws-access-key",
					Description: "AWS Access Key",
					StartLine:   20,
					EndLine:     20,
					StartColumn: 16,
					EndColumn:   35,
					Line:        "\n\tawsToken := \"AKIALALEMEL33243OLIA\"",
					Match:       "AKIALALEMEL33243OLIA",
					Secret:      "AKIALALEMEL33243OLIA",
					File:        "nested.tar.gz!archives/files.tar!files/api.go",
					Commit:      "07d2bd71800f1abf0421abe9bc4a83a6fdca1f68",
					Author:      "Test User",
					Email:       "user@example.com",
					Date:        "2025-05-27T05:08:50Z",
					Message:     "Add nested.tar.gz",
					Tags:        []string{"key", "AWS"},
					Entropy:     3.0841837,
					Fingerprint: "07d2bd71800f1abf0421abe9bc4a83a6fdca1f68:nested.tar.gz!archives/files.tar!files/api.go:aws-access-key:20",
					Link:        "https://github.com/gitleaks/test/blob/07d2bd71800f1abf0421abe9bc4a83a6fdca1f68/nested.tar.gz",
				},
				{
					RuleID:      "aws-access-key",
					Description: "AWS Access Key",
					StartLine:   20,
					EndLine:     20,
					StartColumn: 16,
					EndColumn:   35,
					Line:        "\n\tawsToken := \"AKIALALEMEL33243OLIA\"",
					Match:       "AKIALALEMEL33243OLIA",
					Secret:      "AKIALALEMEL33243OLIA",
					File:        "nested.tar.gz!archives/files.tar!files/main.go",
					Commit:      "07d2bd71800f1abf0421abe9bc4a83a6fdca1f68",
					Author:      "Test User",
					Email:       "user@example.com",
					Date:        "2025-05-27T05:08:50Z",
					Message:     "Add nested.tar.gz",
					Tags:        []string{"key", "AWS"},
					Entropy:     3.0841837,
					Fingerprint: "07d2bd71800f1abf0421abe9bc4a83a6fdca1f68:nested.tar.gz!archives/files.tar!files/main.go:aws-access-key:20",
					Link:        "https://github.com/gitleaks/test/blob/07d2bd71800f1abf0421abe9bc4a83a6fdca1f68/nested.tar.gz",
				},
				{
					RuleID:      "aws-access-key",
					Description: "AWS Access Key",
					StartLine:   20,
					EndLine:     20,
					StartColumn: 16,
					EndColumn:   35,
					Line:        "\n\tawsToken := \"AKIALALEMEL33243OLIA\"",
					Match:       "AKIALALEMEL33243OLIA",
					Secret:      "AKIALALEMEL33243OLIA",
					File:        "nested.tar.gz!archives/files.zip!files/api.go",
					Commit:      "07d2bd71800f1abf0421abe9bc4a83a6fdca1f68",
					Author:      "Test User",
					Email:       "user@example.com",
					Date:        "2025-05-27T05:08:50Z",
					Message:     "Add nested.tar.gz",
					Tags:        []string{"key", "AWS"},
					Entropy:     3.0841837,
					Fingerprint: "07d2bd71800f1abf0421abe9bc4a83a6fdca1f68:nested.tar.gz!archives/files.zip!files/api.go:aws-access-key:20",
					Link:        "https://github.com/gitleaks/test/blob/07d2bd71800f1abf0421abe9bc4a83a6fdca1f68/nested.tar.gz",
				},
				{
					RuleID:      "aws-access-key",
					Description: "AWS Access Key",
					StartLine:   20,
					EndLine:     20,
					StartColumn: 16,
					EndColumn:   35,
					Line:        "\n\tawsToken := \"AKIALALEMEL33243OLIA\"",
					Match:       "AKIALALEMEL33243OLIA",
					Secret:      "AKIALALEMEL33243OLIA",
					File:        "nested.tar.gz!archives/files.zip!files/main.go",
					Commit:      "07d2bd71800f1abf0421abe9bc4a83a6fdca1f68",
					Author:      "Test User",
					Email:       "user@example.com",
					Date:        "2025-05-27T05:08:50Z",
					Message:     "Add nested.tar.gz",
					Tags:        []string{"key", "AWS"},
					Entropy:     3.0841837,
					Fingerprint: "07d2bd71800f1abf0421abe9bc4a83a6fdca1f68:nested.tar.gz!archives/files.zip!files/main.go:aws-access-key:20",
					Link:        "https://github.com/gitleaks/test/blob/07d2bd71800f1abf0421abe9bc4a83a6fdca1f68/nested.tar.gz",
				},
				{
					RuleID:      "aws-access-key",
					Description: "AWS Access Key",
					StartLine:   20,
					EndLine:     20,
					StartColumn: 16,
					EndColumn:   35,
					Line:        "\n\tawsToken := \"AKIALALEMEL33243OLIA\"",
					Match:       "AKIALALEMEL33243OLIA",
					Secret:      "AKIALALEMEL33243OLIA",
					File:        "nested.tar.gz!archives/files.7z!files/api.go",
					Commit:      "07d2bd71800f1abf0421abe9bc4a83a6fdca1f68",
					Author:      "Test User",
					Email:       "user@example.com",
					Date:        "2025-05-27T05:08:50Z",
					Message:     "Add nested.tar.gz",
					Tags:        []string{"key", "AWS"},
					Entropy:     3.0841837,
					Fingerprint: "07d2bd71800f1abf0421abe9bc4a83a6fdca1f68:nested.tar.gz!archives/files.7z!files/api.go:aws-access-key:20",
					Link:        "https://github.com/gitleaks/test/blob/07d2bd71800f1abf0421abe9bc4a83a6fdca1f68/nested.tar.gz",
				},
				{
					RuleID:      "aws-access-key",
					Description: "AWS Access Key",
					StartLine:   20,
					EndLine:     20,
					StartColumn: 16,
					EndColumn:   35,
					Line:        "\n\tawsToken := \"AKIALALEMEL33243OLIA\"",
					Match:       "AKIALALEMEL33243OLIA",
					Secret:      "AKIALALEMEL33243OLIA",
					File:        "nested.tar.gz!archives/files.7z!files/main.go",
					Commit:      "07d2bd71800f1abf0421abe9bc4a83a6fdca1f68",
					Author:      "Test User",
					Email:       "user@example.com",
					Date:        "2025-05-27T05:08:50Z",
					Message:     "Add nested.tar.gz",
					Tags:        []string{"key", "AWS"},
					Entropy:     3.0841837,
					Fingerprint: "07d2bd71800f1abf0421abe9bc4a83a6fdca1f68:nested.tar.gz!archives/files.7z!files/main.go:aws-access-key:20",
					Link:        "https://github.com/gitleaks/test/blob/07d2bd71800f1abf0421abe9bc4a83a6fdca1f68/nested.tar.gz",
				},
				{
					RuleID:      "aws-access-key",
					Description: "AWS Access Key",
					StartLine:   20,
					EndLine:     20,
					StartColumn: 16,
					EndColumn:   35,
					Line:        "\n\tawsToken := \"AKIALALEMEL33243OLIA\"",
					Match:       "AKIALALEMEL33243OLIA",
					Secret:      "AKIALALEMEL33243OLIA",
					File:        "nested.tar.gz!archives/files.tar.zst!files/api.go",
					Commit:      "07d2bd71800f1abf0421abe9bc4a83a6fdca1f68",
					Author:      "Test User",
					Email:       "user@example.com",
					Date:        "2025-05-27T05:08:50Z",
					Message:     "Add nested.tar.gz",
					Tags:        []string{"key", "AWS"},
					Entropy:     3.0841837,
					Fingerprint: "07d2bd71800f1abf0421abe9bc4a83a6fdca1f68:nested.tar.gz!archives/files.tar.zst!files/api.go:aws-access-key:20",
					Link:        "https://github.com/gitleaks/test/blob/07d2bd71800f1abf0421abe9bc4a83a6fdca1f68/nested.tar.gz",
				},
				{
					RuleID:      "aws-access-key",
					Description: "AWS Access Key",
					StartLine:   20,
					EndLine:     20,
					StartColumn: 16,
					EndColumn:   35,
					Line:        "\n\tawsToken := \"AKIALALEMEL33243OLIA\"",
					Match:       "AKIALALEMEL33243OLIA",
					Secret:      "AKIALALEMEL33243OLIA",
					File:        "nested.tar.gz!archives/files.tar.zst!files/main.go",
					Commit:      "07d2bd71800f1abf0421abe9bc4a83a6fdca1f68",
					Author:      "Test User",
					Email:       "user@example.com",
					Date:        "2025-05-27T05:08:50Z",
					Message:     "Add nested.tar.gz",
					Tags:        []string{"key", "AWS"},
					Entropy:     3.0841837,
					Fingerprint: "07d2bd71800f1abf0421abe9bc4a83a6fdca1f68:nested.tar.gz!archives/files.tar.zst!files/main.go:aws-access-key:20",
					Link:        "https://github.com/gitleaks/test/blob/07d2bd71800f1abf0421abe9bc4a83a6fdca1f68/nested.tar.gz",
				},
				{
					RuleID:      "aws-access-key",
					Description: "AWS Access Key",
					StartLine:   20,
					EndLine:     20,
					StartColumn: 16,
					EndColumn:   35,
					Line:        "\n\tawsToken := \"AKIALALEMEL33243OLIA\"",
					Match:       "AKIALALEMEL33243OLIA",
					Secret:      "AKIALALEMEL33243OLIA",
					File:        "nested.tar.gz!archives/files/api.go",
					Commit:      "07d2bd71800f1abf0421abe9bc4a83a6fdca1f68",
					Author:      "Test User",
					Email:       "user@example.com",
					Date:        "2025-05-27T05:08:50Z",
					Message:     "Add nested.tar.gz",
					Tags:        []string{"key", "AWS"},
					Entropy:     3.0841837,
					Fingerprint: "07d2bd71800f1abf0421abe9bc4a83a6fdca1f68:nested.tar.gz!archives/files/api.go:aws-access-key:20",
					Link:        "https://github.com/gitleaks/test/blob/07d2bd71800f1abf0421abe9bc4a83a6fdca1f68/nested.tar.gz",
				},
				{
					RuleID:      "aws-access-key",
					Description: "AWS Access Key",
					StartLine:   20,
					EndLine:     20,
					StartColumn: 16,
					EndColumn:   35,
					Line:        "\n\tawsToken := \"AKIALALEMEL33243OLIA\"",
					Match:       "AKIALALEMEL33243OLIA",
					Secret:      "AKIALALEMEL33243OLIA",
					File:        "nested.tar.gz!archives/files/main.go",
					Commit:      "07d2bd71800f1abf0421abe9bc4a83a6fdca1f68",
					Author:      "Test User",
					Email:       "user@example.com",
					Date:        "2025-05-27T05:08:50Z",
					Message:     "Add nested.tar.gz",
					Tags:        []string{"key", "AWS"},
					Entropy:     3.0841837,
					Fingerprint: "07d2bd71800f1abf0421abe9bc4a83a6fdca1f68:nested.tar.gz!archives/files/main.go:aws-access-key:20",
					Link:        "https://github.com/gitleaks/test/blob/07d2bd71800f1abf0421abe9bc4a83a6fdca1f68/nested.tar.gz",
				},
				{
					RuleID:      "aws-access-key",
					Description: "AWS Access Key",
					StartLine:   20,
					EndLine:     20,
					StartColumn: 16,
					EndColumn:   35,
					Line:        "\n\tawsToken := \"AKIALALEMEL33243OLIA\"",
					Match:       "AKIALALEMEL33243OLIA",
					Secret:      "AKIALALEMEL33243OLIA",
					File:        "nested.tar.gz!archives/files/main.go.xz",
					Commit:      "07d2bd71800f1abf0421abe9bc4a83a6fdca1f68",
					Author:      "Test User",
					Email:       "user@example.com",
					Date:        "2025-05-27T05:08:50Z",
					Message:     "Add nested.tar.gz",
					Tags:        []string{"key", "AWS"},
					Entropy:     3.0841837,
					Fingerprint: "07d2bd71800f1abf0421abe9bc4a83a6fdca1f68:nested.tar.gz!archives/files/main.go.xz:aws-access-key:20",
					Link:        "https://github.com/gitleaks/test/blob/07d2bd71800f1abf0421abe9bc4a83a6fdca1f68/nested.tar.gz",
				},
				{
					RuleID:      "aws-access-key",
					Description: "AWS Access Key",
					StartLine:   20,
					EndLine:     20,
					StartColumn: 16,
					EndColumn:   35,
					Line:        "\n\tawsToken := \"AKIALALEMEL33243OLIA\"",
					Match:       "AKIALALEMEL33243OLIA",
					Secret:      "AKIALALEMEL33243OLIA",
					File:        "nested.tar.gz!archives/files/main.go.zst",
					Commit:      "07d2bd71800f1abf0421abe9bc4a83a6fdca1f68",
					Author:      "Test User",
					Email:       "user@example.com",
					Date:        "2025-05-27T05:08:50Z",
					Message:     "Add nested.tar.gz",
					Tags:        []string{"key", "AWS"},
					Entropy:     3.0841837,
					Fingerprint: "07d2bd71800f1abf0421abe9bc4a83a6fdca1f68:nested.tar.gz!archives/files/main.go.zst:aws-access-key:20",
					Link:        "https://github.com/gitleaks/test/blob/07d2bd71800f1abf0421abe9bc4a83a6fdca1f68/nested.tar.gz",
				},
				{
					RuleID:      "aws-access-key",
					Description: "AWS Access Key",
					StartLine:   20,
					EndLine:     20,
					StartColumn: 16,
					EndColumn:   35,
					Line:        "\n\tawsToken := \"AKIALALEMEL33243OLIA\"",
					Match:       "AKIALALEMEL33243OLIA",
					Secret:      "AKIALALEMEL33243OLIA",
					File:        "nested.tar.gz!archives/files/main.go.gz",
					Commit:      "07d2bd71800f1abf0421abe9bc4a83a6fdca1f68",
					Author:      "Test User",
					Email:       "user@example.com",
					Date:        "2025-05-27T05:08:50Z",
					Message:     "Add nested.tar.gz",
					Tags:        []string{"key", "AWS"},
					Entropy:     3.0841837,
					Fingerprint: "07d2bd71800f1abf0421abe9bc4a83a6fdca1f68:nested.tar.gz!archives/files/main.go.gz:aws-access-key:20",
					Link:        "https://github.com/gitleaks/test/blob/07d2bd71800f1abf0421abe9bc4a83a6fdca1f68/nested.tar.gz",
				},
				{
					RuleID:      "aws-access-key",
					Description: "AWS Access Key",
					StartLine:   20,
					EndLine:     20,
					StartColumn: 16,
					EndColumn:   35,
					Line:        "\n\tawsToken := \"AKIALALEMEL33243OLIA\"",
					Match:       "AKIALALEMEL33243OLIA",
					Secret:      "AKIALALEMEL33243OLIA",
					File:        "nested.tar.gz!archives/files.tar.xz!files/api.go",
					Commit:      "07d2bd71800f1abf0421abe9bc4a83a6fdca1f68",
					Author:      "Test User",
					Email:       "user@example.com",
					Date:        "2025-05-27T05:08:50Z",
					Message:     "Add nested.tar.gz",
					Tags:        []string{"key", "AWS"},
					Entropy:     3.0841837,
					Fingerprint: "07d2bd71800f1abf0421abe9bc4a83a6fdca1f68:nested.tar.gz!archives/files.tar.xz!files/api.go:aws-access-key:20",
					Link:        "https://github.com/gitleaks/test/blob/07d2bd71800f1abf0421abe9bc4a83a6fdca1f68/nested.tar.gz",
				},
				{
					RuleID:      "aws-access-key",
					Description: "AWS Access Key",
					StartLine:   20,
					EndLine:     20,
					StartColumn: 16,
					EndColumn:   35,
					Line:        "\n\tawsToken := \"AKIALALEMEL33243OLIA\"",
					Match:       "AKIALALEMEL33243OLIA",
					Secret:      "AKIALALEMEL33243OLIA",
					File:        "nested.tar.gz!archives/files.tar.xz!files/main.go",
					Commit:      "07d2bd71800f1abf0421abe9bc4a83a6fdca1f68",
					Author:      "Test User",
					Email:       "user@example.com",
					Date:        "2025-05-27T05:08:50Z",
					Message:     "Add nested.tar.gz",
					Tags:        []string{"key", "AWS"},
					Entropy:     3.0841837,
					Fingerprint: "07d2bd71800f1abf0421abe9bc4a83a6fdca1f68:nested.tar.gz!archives/files.tar.xz!files/main.go:aws-access-key:20",
					Link:        "https://github.com/gitleaks/test/blob/07d2bd71800f1abf0421abe9bc4a83a6fdca1f68/nested.tar.gz",
				},
			},
		},
	}

	moveDotGit(t, "dotGit", ".git")
	defer moveDotGit(t, ".git", "dotGit")

	for _, tt := range tests {
		t.Run(strings.Join([]string{tt.cfgName, tt.source, tt.logOpts}, "/"), func(t *testing.T) {
			viper.AddConfigPath(configPath)
			viper.SetConfigName("simple")
			viper.SetConfigType("toml")
			err := viper.ReadInConfig()
			require.NoError(t, err)

			var vc config.ViperConfig
			err = viper.Unmarshal(&vc)
			require.NoError(t, err)
			cfg, err := vc.Translate()
			require.NoError(t, err)
			detector := NewDetector(cfg)
			detector.MaxArchiveDepth = 8

			var ignorePath string
			info, err := os.Stat(tt.source)
			require.NoError(t, err)

			if info.IsDir() {
				ignorePath = filepath.Join(tt.source, ".gitleaksignore")
			} else {
				ignorePath = filepath.Join(filepath.Dir(tt.source), ".gitleaksignore")
			}
			err = detector.AddGitleaksIgnore(ignorePath)
			require.NoError(t, err)

			gitCmd, err := sources.NewGitLogCmd(tt.source, tt.logOpts)
			require.NoError(t, err)

			remote := NewRemoteInfo(scm.UnknownPlatform, tt.source)
			findings, err := detector.DetectGit(gitCmd, remote)
			require.NoError(t, err)

			for _, f := range findings {
				f.Match = "" // remove lines cause copying and pasting them has some wack formatting
			}
			assert.ElementsMatch(t, tt.expectedFindings, findings)
		})
	}
}

func TestFromGitStaged(t *testing.T) {
	tests := []struct {
		cfgName          string
		source           string
		logOpts          string
		expectedFindings []report.Finding
	}{
		{
			source:  filepath.Join(repoBasePath, "staged"),
			cfgName: "simple",
			expectedFindings: []report.Finding{
				{
					RuleID:      "aws-access-key",
					Description: "AWS Access Key",
					StartLine:   7,
					EndLine:     7,
					StartColumn: 18,
					EndColumn:   37,
					Line:        "\n\taws_token2 := \"AKIALALEMEL33243OLIA\" // this one is not",
					Match:       "AKIALALEMEL33243OLIA",
					Secret:      "AKIALALEMEL33243OLIA",
					File:        "api/api.go",
					SymlinkFile: "",
					Commit:      "",
					Entropy:     3.0841837,
					Author:      "",
					Email:       "",
					Date:        "0001-01-01T00:00:00Z",
					Message:     "",
					Tags: []string{
						"key",
						"AWS",
					},
					Fingerprint: "api/api.go:aws-access-key:7",
					Link:        "",
				},
			},
		},
	}

	moveDotGit(t, "dotGit", ".git")
	defer moveDotGit(t, ".git", "dotGit")
	for _, tt := range tests {

		viper.AddConfigPath(configPath)
		viper.SetConfigName("simple")
		viper.SetConfigType("toml")
		err := viper.ReadInConfig()
		require.NoError(t, err)

		var vc config.ViperConfig
		err = viper.Unmarshal(&vc)
		require.NoError(t, err)
		cfg, err := vc.Translate()
		require.NoError(t, err)
		detector := NewDetector(cfg)
		err = detector.AddGitleaksIgnore(filepath.Join(tt.source, ".gitleaksignore"))
		require.NoError(t, err)
		gitCmd, err := sources.NewGitDiffCmd(tt.source, true)
		require.NoError(t, err)
		remote := NewRemoteInfo(scm.UnknownPlatform, tt.source)
		findings, err := detector.DetectGit(gitCmd, remote)
		require.NoError(t, err)

		for _, f := range findings {
			f.Match = "" // remove lines cause copying and pasting them has some wack formatting
		}
		assert.ElementsMatch(t, tt.expectedFindings, findings)
	}
}

// TestFromFiles tests the FromFiles function
func TestFromFiles(t *testing.T) {
	tests := []struct {
		cfgName          string
		source           string
		expectedFindings []report.Finding
	}{
		{
			source:  filepath.Join(repoBasePath, "nogit"),
			cfgName: "simple",
			expectedFindings: []report.Finding{
				{
					RuleID:      "aws-access-key",
					Description: "AWS Access Key",
					StartLine:   20,
					EndLine:     20,
					StartColumn: 16,
					EndColumn:   35,
					Line:        "\n\tawsToken := \"AKIALALEMEL33243OLIA\"",
					Match:       "AKIALALEMEL33243OLIA",
					Secret:      "AKIALALEMEL33243OLIA",
					File:        "../testdata/repos/nogit/main.go",
					SymlinkFile: "",
					Tags:        []string{"key", "AWS"},
					Entropy:     3.0841837,
					Fingerprint: "../testdata/repos/nogit/main.go:aws-access-key:20",
				},
			},
		},
		{
			source:  filepath.Join(repoBasePath, "nogit", "main.go"),
			cfgName: "simple",
			expectedFindings: []report.Finding{
				{
					RuleID:      "aws-access-key",
					Description: "AWS Access Key",
					StartLine:   20,
					EndLine:     20,
					StartColumn: 16,
					EndColumn:   35,
					Line:        "\n\tawsToken := \"AKIALALEMEL33243OLIA\"",
					Match:       "AKIALALEMEL33243OLIA",
					Secret:      "AKIALALEMEL33243OLIA",
					File:        "../testdata/repos/nogit/main.go",
					Tags:        []string{"key", "AWS"},
					Entropy:     3.0841837,
					Fingerprint: "../testdata/repos/nogit/main.go:aws-access-key:20",
				},
			},
		},
		{
			source:           filepath.Join(repoBasePath, "nogit", "api.go"),
			cfgName:          "simple",
			expectedFindings: []report.Finding{},
		},
		{
			source:  filepath.Join(repoBasePath, "nogit", ".env.prod"),
			cfgName: "generic",
			expectedFindings: []report.Finding{
				{
					RuleID:      "generic-api-key",
					Description: "Generic API Key",
					StartLine:   4,
					EndLine:     4,
					StartColumn: 5,
					EndColumn:   35,
					Line:        "\nDB_PASSWORD=8ae31cacf141669ddfb5da",
					Match:       "PASSWORD=8ae31cacf141669ddfb5da",
					Secret:      "8ae31cacf141669ddfb5da",
					File:        "../testdata/repos/nogit/.env.prod",
					Tags:        []string{},
					Entropy:     3.5383105,
					Fingerprint: "../testdata/repos/nogit/.env.prod:generic-api-key:4",
				},
			},
		},
	}

	for _, tt := range tests {
		t.Run(tt.cfgName+" - "+tt.source, func(t *testing.T) {
			viper.AddConfigPath(configPath)
			viper.SetConfigName(tt.cfgName)
			viper.SetConfigType("toml")
			err := viper.ReadInConfig()
			require.NoError(t, err)

			var vc config.ViperConfig
			err = viper.Unmarshal(&vc)
			require.NoError(t, err)

			cfg, _ := vc.Translate()
			detector := NewDetector(cfg)

			info, err := os.Stat(tt.source)
			require.NoError(t, err)

			var ignorePath string
			if info.IsDir() {
				ignorePath = filepath.Join(tt.source, ".gitleaksignore")
			} else {
				ignorePath = filepath.Join(filepath.Dir(tt.source), ".gitleaksignore")
			}
			err = detector.AddGitleaksIgnore(ignorePath)
			require.NoError(t, err)

			detector.FollowSymlinks = true
			paths, err := sources.DirectoryTargets(tt.source, detector.Sema, true, cfg.Allowlists)
			require.NoError(t, err)

			findings, err := detector.DetectFiles(paths)
			require.NoError(t, err)

			// TODO: Temporary mitigation.
			// https://github.com/gitleaks/gitleaks/issues/1641
			normalizedFindings := make([]report.Finding, len(findings))
			for i, f := range findings {
				if strings.HasSuffix(f.Line, "\r") {
					f.Line = strings.ReplaceAll(f.Line, "\r", "")
				}
				if strings.HasSuffix(f.Match, "\r") {
					f.EndColumn = f.EndColumn - 1
					f.Match = strings.ReplaceAll(f.Match, "\r", "")
				}
				normalizedFindings[i] = f
			}
			assert.ElementsMatch(t, tt.expectedFindings, normalizedFindings)
		})
	}
}

func TestDetectWithArchives(t *testing.T) {
	tests := []struct {
		cfgName          string
		source           string
		expireContext    bool
		expectedFindings []report.Finding
	}{
		{
			source:           filepath.Join(archivesBasePath, "this-path-does-not-exist"),
			cfgName:          "archives",
			expectedFindings: []report.Finding{},
		},
		{
			source:  filepath.Join(archivesBasePath, "files"),
			cfgName: "archives",
			expectedFindings: []report.Finding{
				{
					RuleID:      "aws-access-key",
					Description: "AWS Access Key",
					StartLine:   20,
					EndLine:     20,
					StartColumn: 16,
					EndColumn:   35,
					Line:        "\n\tawsToken := \"AKIALALEMEL33243OLIA\"",
					Match:       "AKIALALEMEL33243OLIA",
					Secret:      "AKIALALEMEL33243OLIA",
					File:        "../testdata/archives/files/api.go",
					SymlinkFile: "",
					Tags:        []string{"key", "AWS"},
					Entropy:     3.0841837,
					Fingerprint: "../testdata/archives/files/api.go:aws-access-key:20",
				},
				{
					RuleID:      "aws-access-key",
					Description: "AWS Access Key",
					StartLine:   20,
					EndLine:     20,
					StartColumn: 16,
					EndColumn:   35,
					Line:        "\n\tawsToken := \"AKIALALEMEL33243OLIA\"",
					Match:       "AKIALALEMEL33243OLIA",
					Secret:      "AKIALALEMEL33243OLIA",
					File:        "../testdata/archives/files/main.go",
					SymlinkFile: "",
					Tags:        []string{"key", "AWS"},
					Entropy:     3.0841837,
					Fingerprint: "../testdata/archives/files/main.go:aws-access-key:20",
				},
				{
					RuleID:      "aws-access-key",
					Description: "AWS Access Key",
					StartLine:   20,
					EndLine:     20,
					StartColumn: 16,
					EndColumn:   35,
					Line:        "\n\tawsToken := \"AKIALALEMEL33243OLIA\"",
					Match:       "AKIALALEMEL33243OLIA",
					Secret:      "AKIALALEMEL33243OLIA",
					File:        "../testdata/archives/files/main.go.gz",
					SymlinkFile: "",
					Tags:        []string{"key", "AWS"},
					Entropy:     3.0841837,
					Fingerprint: "../testdata/archives/files/main.go.gz:aws-access-key:20",
				},
				{
					RuleID:      "aws-access-key",
					Description: "AWS Access Key",
					StartLine:   20,
					EndLine:     20,
					StartColumn: 16,
					EndColumn:   35,
					Line:        "\n\tawsToken := \"AKIALALEMEL33243OLIA\"",
					Match:       "AKIALALEMEL33243OLIA",
					Secret:      "AKIALALEMEL33243OLIA",
					File:        "../testdata/archives/files/main.go.xz",
					SymlinkFile: "",
					Tags:        []string{"key", "AWS"},
					Entropy:     3.0841837,
					Fingerprint: "../testdata/archives/files/main.go.xz:aws-access-key:20",
				},
				{
					RuleID:      "aws-access-key",
					Description: "AWS Access Key",
					StartLine:   20,
					EndLine:     20,
					StartColumn: 16,
					EndColumn:   35,
					Line:        "\n\tawsToken := \"AKIALALEMEL33243OLIA\"",
					Match:       "AKIALALEMEL33243OLIA",
					Secret:      "AKIALALEMEL33243OLIA",
					File:        "../testdata/archives/files/main.go.zst",
					SymlinkFile: "",
					Tags:        []string{"key", "AWS"},
					Entropy:     3.0841837,
					Fingerprint: "../testdata/archives/files/main.go.zst:aws-access-key:20",
				},
			},
		},
		{
			source:  filepath.Join(archivesBasePath, "files.7z"),
			cfgName: "archives",
			expectedFindings: []report.Finding{
				{
					RuleID:      "aws-access-key",
					Description: "AWS Access Key",
					StartLine:   20,
					EndLine:     20,
					StartColumn: 16,
					EndColumn:   35,
					Line:        "\n\tawsToken := \"AKIALALEMEL33243OLIA\"",
					Match:       "AKIALALEMEL33243OLIA",
					Secret:      "AKIALALEMEL33243OLIA",
					File:        "../testdata/archives/files.7z!files/api.go",
					SymlinkFile: "",
					Tags:        []string{"key", "AWS"},
					Entropy:     3.0841837,
					Fingerprint: "../testdata/archives/files.7z!files/api.go:aws-access-key:20",
				},
				{
					RuleID:      "aws-access-key",
					Description: "AWS Access Key",
					StartLine:   20,
					EndLine:     20,
					StartColumn: 16,
					EndColumn:   35,
					Line:        "\n\tawsToken := \"AKIALALEMEL33243OLIA\"",
					Match:       "AKIALALEMEL33243OLIA",
					Secret:      "AKIALALEMEL33243OLIA",
					File:        "../testdata/archives/files.7z!files/main.go",
					SymlinkFile: "",
					Tags:        []string{"key", "AWS"},
					Entropy:     3.0841837,
					Fingerprint: "../testdata/archives/files.7z!files/main.go:aws-access-key:20",
				},
			},
		},
		{
			source:  filepath.Join(archivesBasePath, "files.tar"),
			cfgName: "archives",
			expectedFindings: []report.Finding{
				{
					RuleID:      "aws-access-key",
					Description: "AWS Access Key",
					StartLine:   20,
					EndLine:     20,
					StartColumn: 16,
					EndColumn:   35,
					Line:        "\n\tawsToken := \"AKIALALEMEL33243OLIA\"",
					Match:       "AKIALALEMEL33243OLIA",
					Secret:      "AKIALALEMEL33243OLIA",
					File:        "../testdata/archives/files.tar!files/api.go",
					SymlinkFile: "",
					Tags:        []string{"key", "AWS"},
					Entropy:     3.0841837,
					Fingerprint: "../testdata/archives/files.tar!files/api.go:aws-access-key:20",
				},
				{
					RuleID:      "aws-access-key",
					Description: "AWS Access Key",
					StartLine:   20,
					EndLine:     20,
					StartColumn: 16,
					EndColumn:   35,
					Line:        "\n\tawsToken := \"AKIALALEMEL33243OLIA\"",
					Match:       "AKIALALEMEL33243OLIA",
					Secret:      "AKIALALEMEL33243OLIA",
					File:        "../testdata/archives/files.tar!files/main.go",
					SymlinkFile: "",
					Tags:        []string{"key", "AWS"},
					Entropy:     3.0841837,
					Fingerprint: "../testdata/archives/files.tar!files/main.go:aws-access-key:20",
				},
			},
		},
		{
			source:  filepath.Join(archivesBasePath, "files.tar.xz"),
			cfgName: "archives",
			expectedFindings: []report.Finding{
				{
					RuleID:      "aws-access-key",
					Description: "AWS Access Key",
					StartLine:   20,
					EndLine:     20,
					StartColumn: 16,
					EndColumn:   35,
					Line:        "\n\tawsToken := \"AKIALALEMEL33243OLIA\"",
					Match:       "AKIALALEMEL33243OLIA",
					Secret:      "AKIALALEMEL33243OLIA",
					File:        "../testdata/archives/files.tar.xz!files/api.go",
					SymlinkFile: "",
					Tags:        []string{"key", "AWS"},
					Entropy:     3.0841837,
					Fingerprint: "../testdata/archives/files.tar.xz!files/api.go:aws-access-key:20",
				},
				{
					RuleID:      "aws-access-key",
					Description: "AWS Access Key",
					StartLine:   20,
					EndLine:     20,
					StartColumn: 16,
					EndColumn:   35,
					Line:        "\n\tawsToken := \"AKIALALEMEL33243OLIA\"",
					Match:       "AKIALALEMEL33243OLIA",
					Secret:      "AKIALALEMEL33243OLIA",
					File:        "../testdata/archives/files.tar.xz!files/main.go",
					SymlinkFile: "",
					Tags:        []string{"key", "AWS"},
					Entropy:     3.0841837,
					Fingerprint: "../testdata/archives/files.tar.xz!files/main.go:aws-access-key:20",
				},
			},
		},
		{
			source:  filepath.Join(archivesBasePath, "files.tar.zst"),
			cfgName: "archives",
			expectedFindings: []report.Finding{
				{
					RuleID:      "aws-access-key",
					Description: "AWS Access Key",
					StartLine:   20,
					EndLine:     20,
					StartColumn: 16,
					EndColumn:   35,
					Line:        "\n\tawsToken := \"AKIALALEMEL33243OLIA\"",
					Match:       "AKIALALEMEL33243OLIA",
					Secret:      "AKIALALEMEL33243OLIA",
					File:        "../testdata/archives/files.tar.zst!files/api.go",
					SymlinkFile: "",
					Tags:        []string{"key", "AWS"},
					Entropy:     3.0841837,
					Fingerprint: "../testdata/archives/files.tar.zst!files/api.go:aws-access-key:20",
				},
				{
					RuleID:      "aws-access-key",
					Description: "AWS Access Key",
					StartLine:   20,
					EndLine:     20,
					StartColumn: 16,
					EndColumn:   35,
					Line:        "\n\tawsToken := \"AKIALALEMEL33243OLIA\"",
					Match:       "AKIALALEMEL33243OLIA",
					Secret:      "AKIALALEMEL33243OLIA",
					File:        "../testdata/archives/files.tar.zst!files/main.go",
					SymlinkFile: "",
					Tags:        []string{"key", "AWS"},
					Entropy:     3.0841837,
					Fingerprint: "../testdata/archives/files.tar.zst!files/main.go:aws-access-key:20",
				},
			},
		},
		{
			source:  filepath.Join(archivesBasePath, "files.zip"),
			cfgName: "archives",
			expectedFindings: []report.Finding{
				{
					RuleID:      "aws-access-key",
					Description: "AWS Access Key",
					StartLine:   20,
					EndLine:     20,
					StartColumn: 16,
					EndColumn:   35,
					Line:        "\n\tawsToken := \"AKIALALEMEL33243OLIA\"",
					Match:       "AKIALALEMEL33243OLIA",
					Secret:      "AKIALALEMEL33243OLIA",
					File:        "../testdata/archives/files.zip!files/api.go",
					SymlinkFile: "",
					Tags:        []string{"key", "AWS"},
					Entropy:     3.0841837,
					Fingerprint: "../testdata/archives/files.zip!files/api.go:aws-access-key:20",
				},
				{
					RuleID:      "aws-access-key",
					Description: "AWS Access Key",
					StartLine:   20,
					EndLine:     20,
					StartColumn: 16,
					EndColumn:   35,
					Line:        "\n\tawsToken := \"AKIALALEMEL33243OLIA\"",
					Match:       "AKIALALEMEL33243OLIA",
					Secret:      "AKIALALEMEL33243OLIA",
					File:        "../testdata/archives/files.zip!files/main.go",
					SymlinkFile: "",
					Tags:        []string{"key", "AWS"},
					Entropy:     3.0841837,
					Fingerprint: "../testdata/archives/files.zip!files/main.go:aws-access-key:20",
				},
			},
		},
		{
			source:  filepath.Join(archivesBasePath, "nested.tar.gz"),
			cfgName: "archives",
			expectedFindings: []report.Finding{
				{
					RuleID:      "aws-access-key",
					Description: "AWS Access Key",
					StartLine:   20,
					EndLine:     20,
					StartColumn: 16,
					EndColumn:   35,
					Line:        "\n\tawsToken := \"AKIALALEMEL33243OLIA\"",
					Match:       "AKIALALEMEL33243OLIA",
					Secret:      "AKIALALEMEL33243OLIA",
					File:        "../testdata/archives/nested.tar.gz!archives/files.tar!files/api.go",
					SymlinkFile: "",
					Tags:        []string{"key", "AWS"},
					Entropy:     3.0841837,
					Fingerprint: "../testdata/archives/nested.tar.gz!archives/files.tar!files/api.go:aws-access-key:20",
				},
				{
					RuleID:      "aws-access-key",
					Description: "AWS Access Key",
					StartLine:   20,
					EndLine:     20,
					StartColumn: 16,
					EndColumn:   35,
					Line:        "\n\tawsToken := \"AKIALALEMEL33243OLIA\"",
					Match:       "AKIALALEMEL33243OLIA",
					Secret:      "AKIALALEMEL33243OLIA",
					File:        "../testdata/archives/nested.tar.gz!archives/files.tar!files/main.go",
					SymlinkFile: "",
					Tags:        []string{"key", "AWS"},
					Entropy:     3.0841837,
					Fingerprint: "../testdata/archives/nested.tar.gz!archives/files.tar!files/main.go:aws-access-key:20",
				},
				{
					RuleID:      "aws-access-key",
					Description: "AWS Access Key",
					StartLine:   20,
					EndLine:     20,
					StartColumn: 16,
					EndColumn:   35,
					Line:        "\n\tawsToken := \"AKIALALEMEL33243OLIA\"",
					Match:       "AKIALALEMEL33243OLIA",
					Secret:      "AKIALALEMEL33243OLIA",
					File:        "../testdata/archives/nested.tar.gz!archives/files.zip!files/api.go",
					SymlinkFile: "",
					Tags:        []string{"key", "AWS"},
					Entropy:     3.0841837,
					Fingerprint: "../testdata/archives/nested.tar.gz!archives/files.zip!files/api.go:aws-access-key:20",
				},
				{
					RuleID:      "aws-access-key",
					Description: "AWS Access Key",
					StartLine:   20,
					EndLine:     20,
					StartColumn: 16,
					EndColumn:   35,
					Line:        "\n\tawsToken := \"AKIALALEMEL33243OLIA\"",
					Match:       "AKIALALEMEL33243OLIA",
					Secret:      "AKIALALEMEL33243OLIA",
					File:        "../testdata/archives/nested.tar.gz!archives/files.zip!files/main.go",
					SymlinkFile: "",
					Tags:        []string{"key", "AWS"},
					Entropy:     3.0841837,
					Fingerprint: "../testdata/archives/nested.tar.gz!archives/files.zip!files/main.go:aws-access-key:20",
				},
				{
					RuleID:      "aws-access-key",
					Description: "AWS Access Key",
					StartLine:   20,
					EndLine:     20,
					StartColumn: 16,
					EndColumn:   35,
					Line:        "\n\tawsToken := \"AKIALALEMEL33243OLIA\"",
					Match:       "AKIALALEMEL33243OLIA",
					Secret:      "AKIALALEMEL33243OLIA",
					File:        "../testdata/archives/nested.tar.gz!archives/files.7z!files/api.go",
					SymlinkFile: "",
					Tags:        []string{"key", "AWS"},
					Entropy:     3.0841837,
					Fingerprint: "../testdata/archives/nested.tar.gz!archives/files.7z!files/api.go:aws-access-key:20",
				},
				{
					RuleID:      "aws-access-key",
					Description: "AWS Access Key",
					StartLine:   20,
					EndLine:     20,
					StartColumn: 16,
					EndColumn:   35,
					Line:        "\n\tawsToken := \"AKIALALEMEL33243OLIA\"",
					Match:       "AKIALALEMEL33243OLIA",
					Secret:      "AKIALALEMEL33243OLIA",
					File:        "../testdata/archives/nested.tar.gz!archives/files.7z!files/main.go",
					SymlinkFile: "",
					Tags:        []string{"key", "AWS"},
					Entropy:     3.0841837,
					Fingerprint: "../testdata/archives/nested.tar.gz!archives/files.7z!files/main.go:aws-access-key:20",
				},
				{
					RuleID:      "aws-access-key",
					Description: "AWS Access Key",
					StartLine:   20,
					EndLine:     20,
					StartColumn: 16,
					EndColumn:   35,
					Line:        "\n\tawsToken := \"AKIALALEMEL33243OLIA\"",
					Match:       "AKIALALEMEL33243OLIA",
					Secret:      "AKIALALEMEL33243OLIA",
					File:        "../testdata/archives/nested.tar.gz!archives/files.tar.zst!files/api.go",
					SymlinkFile: "",
					Tags:        []string{"key", "AWS"},
					Entropy:     3.0841837,
					Fingerprint: "../testdata/archives/nested.tar.gz!archives/files.tar.zst!files/api.go:aws-access-key:20",
				},
				{
					RuleID:      "aws-access-key",
					Description: "AWS Access Key",
					StartLine:   20,
					EndLine:     20,
					StartColumn: 16,
					EndColumn:   35,
					Line:        "\n\tawsToken := \"AKIALALEMEL33243OLIA\"",
					Match:       "AKIALALEMEL33243OLIA",
					Secret:      "AKIALALEMEL33243OLIA",
					File:        "../testdata/archives/nested.tar.gz!archives/files.tar.zst!files/main.go",
					SymlinkFile: "",
					Tags:        []string{"key", "AWS"},
					Entropy:     3.0841837,
					Fingerprint: "../testdata/archives/nested.tar.gz!archives/files.tar.zst!files/main.go:aws-access-key:20",
				},
				{
					RuleID:      "aws-access-key",
					Description: "AWS Access Key",
					StartLine:   20,
					EndLine:     20,
					StartColumn: 16,
					EndColumn:   35,
					Line:        "\n\tawsToken := \"AKIALALEMEL33243OLIA\"",
					Match:       "AKIALALEMEL33243OLIA",
					Secret:      "AKIALALEMEL33243OLIA",
					File:        "../testdata/archives/nested.tar.gz!archives/files/api.go",
					SymlinkFile: "",
					Tags:        []string{"key", "AWS"},
					Entropy:     3.0841837,
					Fingerprint: "../testdata/archives/nested.tar.gz!archives/files/api.go:aws-access-key:20",
				},
				{
					RuleID:      "aws-access-key",
					Description: "AWS Access Key",
					StartLine:   20,
					EndLine:     20,
					StartColumn: 16,
					EndColumn:   35,
					Line:        "\n\tawsToken := \"AKIALALEMEL33243OLIA\"",
					Match:       "AKIALALEMEL33243OLIA",
					Secret:      "AKIALALEMEL33243OLIA",
					File:        "../testdata/archives/nested.tar.gz!archives/files/main.go",
					SymlinkFile: "",
					Tags:        []string{"key", "AWS"},
					Entropy:     3.0841837,
					Fingerprint: "../testdata/archives/nested.tar.gz!archives/files/main.go:aws-access-key:20",
				},
				{
					RuleID:      "aws-access-key",
					Description: "AWS Access Key",
					StartLine:   20,
					EndLine:     20,
					StartColumn: 16,
					EndColumn:   35,
					Line:        "\n\tawsToken := \"AKIALALEMEL33243OLIA\"",
					Match:       "AKIALALEMEL33243OLIA",
					Secret:      "AKIALALEMEL33243OLIA",
					File:        "../testdata/archives/nested.tar.gz!archives/files/main.go.xz",
					SymlinkFile: "",
					Tags:        []string{"key", "AWS"},
					Entropy:     3.0841837,
					Fingerprint: "../testdata/archives/nested.tar.gz!archives/files/main.go.xz:aws-access-key:20",
				},
				{
					RuleID:      "aws-access-key",
					Description: "AWS Access Key",
					StartLine:   20,
					EndLine:     20,
					StartColumn: 16,
					EndColumn:   35,
					Line:        "\n\tawsToken := \"AKIALALEMEL33243OLIA\"",
					Match:       "AKIALALEMEL33243OLIA",
					Secret:      "AKIALALEMEL33243OLIA",
					File:        "../testdata/archives/nested.tar.gz!archives/files/main.go.zst",
					SymlinkFile: "",
					Tags:        []string{"key", "AWS"},
					Entropy:     3.0841837,
					Fingerprint: "../testdata/archives/nested.tar.gz!archives/files/main.go.zst:aws-access-key:20",
				},
				{
					RuleID:      "aws-access-key",
					Description: "AWS Access Key",
					StartLine:   20,
					EndLine:     20,
					StartColumn: 16,
					EndColumn:   35,
					Line:        "\n\tawsToken := \"AKIALALEMEL33243OLIA\"",
					Match:       "AKIALALEMEL33243OLIA",
					Secret:      "AKIALALEMEL33243OLIA",
					File:        "../testdata/archives/nested.tar.gz!archives/files/main.go.gz",
					SymlinkFile: "",
					Tags:        []string{"key", "AWS"},
					Entropy:     3.0841837,
					Fingerprint: "../testdata/archives/nested.tar.gz!archives/files/main.go.gz:aws-access-key:20",
				},
				{
					RuleID:      "aws-access-key",
					Description: "AWS Access Key",
					StartLine:   20,
					EndLine:     20,
					StartColumn: 16,
					EndColumn:   35,
					Line:        "\n\tawsToken := \"AKIALALEMEL33243OLIA\"",
					Match:       "AKIALALEMEL33243OLIA",
					Secret:      "AKIALALEMEL33243OLIA",
					File:        "../testdata/archives/nested.tar.gz!archives/files.tar.xz!files/api.go",
					SymlinkFile: "",
					Tags:        []string{"key", "AWS"},
					Entropy:     3.0841837,
					Fingerprint: "../testdata/archives/nested.tar.gz!archives/files.tar.xz!files/api.go:aws-access-key:20",
				},
				{
					RuleID:      "aws-access-key",
					Description: "AWS Access Key",
					StartLine:   20,
					EndLine:     20,
					StartColumn: 16,
					EndColumn:   35,
					Line:        "\n\tawsToken := \"AKIALALEMEL33243OLIA\"",
					Match:       "AKIALALEMEL33243OLIA",
					Secret:      "AKIALALEMEL33243OLIA",
					File:        "../testdata/archives/nested.tar.gz!archives/files.tar.xz!files/main.go",
					SymlinkFile: "",
					Tags:        []string{"key", "AWS"},
					Entropy:     3.0841837,
					Fingerprint: "../testdata/archives/nested.tar.gz!archives/files.tar.xz!files/main.go:aws-access-key:20",
				},
			},
		},
		{
			source:           filepath.Join(archivesBasePath, "nested.tar.gz"),
			cfgName:          "archives",
			expireContext:    true,
			expectedFindings: []report.Finding{},
		},
	}

	for _, tt := range tests {
		t.Run(tt.cfgName+" - "+tt.source, func(t *testing.T) {
			viper.AddConfigPath(configPath)
			viper.SetConfigName(tt.cfgName)
			viper.SetConfigType("toml")
			err := viper.ReadInConfig()
			require.NoError(t, err)

			var vc config.ViperConfig
			err = viper.Unmarshal(&vc)
			require.NoError(t, err)

			ctx, cancel := context.WithCancel(context.Background())
			if tt.expireContext {
				cancel()
			}

			cfg, _ := vc.Translate()
			detector := NewDetectorContext(ctx, cfg)
			detector.MaxArchiveDepth = 8

			findings, err := detector.DetectSource(
				ctx, &sources.Files{
					Path:            tt.source,
					Sema:            detector.Sema,
					Config:          &cfg,
					MaxArchiveDepth: detector.MaxArchiveDepth,
				},
			)

			if tt.expireContext {
				require.EqualError(t, err, "context canceled")
			} else {
				cancel()
				require.NoError(t, err)
			}

			// TODO: Temporary mitigation.
			// https://github.com/gitleaks/gitleaks/issues/1641
			normalizedFindings := make([]report.Finding, len(findings))
			for i, f := range findings {
				if strings.HasSuffix(f.Line, "\r") {
					f.Line = strings.ReplaceAll(f.Line, "\r", "")
				}
				if strings.HasSuffix(f.Match, "\r") {
					f.EndColumn = f.EndColumn - 1
					f.Match = strings.ReplaceAll(f.Match, "\r", "")
				}
				normalizedFindings[i] = f
			}
			assert.ElementsMatch(t, tt.expectedFindings, normalizedFindings)
		})
	}

}

func TestDetectWithSymlinks(t *testing.T) {
	// TODO: Fix this test on windows.
	if runtime.GOOS == "windows" {
		t.Skipf("TODO: this returns no results on windows, I'm not sure why.")
		return
	}

	tests := []struct {
		cfgName          string
		source           string
		expectedFindings []report.Finding
	}{
		{
			source:  filepath.Join(repoBasePath, "symlinks/file_symlink"),
			cfgName: "simple",
			expectedFindings: []report.Finding{
				{
					RuleID:      "apkey",
					Description: "Asymmetric Private Key",
					StartLine:   1,
					EndLine:     1,
					StartColumn: 1,
					EndColumn:   35,
					Match:       "-----BEGIN OPENSSH PRIVATE KEY-----",
					Secret:      "-----BEGIN OPENSSH PRIVATE KEY-----",
					Line:        "-----BEGIN OPENSSH PRIVATE KEY-----",
					File:        "../testdata/repos/symlinks/source_file/id_ed25519",
					SymlinkFile: "../testdata/repos/symlinks/file_symlink/symlinked_id_ed25519",
					Tags:        []string{"key", "AsymmetricPrivateKey"},
					Entropy:     3.587164,
					Fingerprint: "../testdata/repos/symlinks/source_file/id_ed25519:apkey:1",
				},
			},
		},
	}

	for _, tt := range tests {
		viper.AddConfigPath(configPath)
		viper.SetConfigName("simple")
		viper.SetConfigType("toml")
		err := viper.ReadInConfig()
		require.NoError(t, err)

		var vc config.ViperConfig
		err = viper.Unmarshal(&vc)
		require.NoError(t, err)

		cfg, _ := vc.Translate()
		detector := NewDetector(cfg)
		detector.FollowSymlinks = true
		paths, err := sources.DirectoryTargets(tt.source, detector.Sema, true, cfg.Allowlists)
		require.NoError(t, err)

		findings, err := detector.DetectFiles(paths)
		require.NoError(t, err)
		assert.ElementsMatch(t, tt.expectedFindings, findings)
	}
}

func TestDetectRuleAllowlist(t *testing.T) {
	cases := map[string]struct {
		fragment  Fragment
		allowlist *config.Allowlist
		expected  []report.Finding
	}{
		// Commit / path
		"commit allowed": {
			fragment: Fragment{
				CommitSHA: "41edf1f7f612199f401ccfc3144c2ebd0d7aeb48",
			},
			allowlist: &config.Allowlist{
				Commits: []string{"41edf1f7f612199f401ccfc3144c2ebd0d7aeb48"},
			},
		},
		"path allowed": {
			fragment: Fragment{
				FilePath: "package-lock.json",
			},
			allowlist: &config.Allowlist{
				Paths: []*regexp.Regexp{regexp.MustCompile(`package-lock.json`)},
			},
		},
		"commit AND path allowed": {
			fragment: Fragment{
				CommitSHA: "41edf1f7f612199f401ccfc3144c2ebd0d7aeb48",
				FilePath:  "package-lock.json",
			},
			allowlist: &config.Allowlist{
				MatchCondition: config.AllowlistMatchAnd,
				Commits:        []string{"41edf1f7f612199f401ccfc3144c2ebd0d7aeb48"},
				Paths:          []*regexp.Regexp{regexp.MustCompile(`package-lock.json`)},
			},
		},
		"commit AND path NOT allowed": {
			fragment: Fragment{
				CommitSHA: "41edf1f7f612199f401ccfc3144c2ebd0d7aeb48",
				FilePath:  "package.json",
			},
			allowlist: &config.Allowlist{
				MatchCondition: config.AllowlistMatchAnd,
				Commits:        []string{"41edf1f7f612199f401ccfc3144c2ebd0d7aeb48"},
				Paths:          []*regexp.Regexp{regexp.MustCompile(`package-lock.json`)},
			},
			expected: []report.Finding{
				{
					StartLine:   1,
					EndLine:     1,
					StartColumn: 18,
					EndColumn:   28,
					Line:        "let username = 'james@mail.com';\nlet password = 'Summer2024!';",
					Match:       "Summer2024!",
					Secret:      "Summer2024!",
					File:        "package.json",
					Commit:      "41edf1f7f612199f401ccfc3144c2ebd0d7aeb48",
					Entropy:     3.095795154571533,
					RuleID:      "test-rule",
				},
			},
		},
		"commit AND path NOT allowed - other conditions": {
			fragment: Fragment{
				CommitSHA: "41edf1f7f612199f401ccfc3144c2ebd0d7aeb48",
				FilePath:  "package-lock.json",
			},
			allowlist: &config.Allowlist{
				MatchCondition: config.AllowlistMatchAnd,
				Commits:        []string{"41edf1f7f612199f401ccfc3144c2ebd0d7aeb48"},
				Paths:          []*regexp.Regexp{regexp.MustCompile(`package-lock.json`)},
				Regexes:        []*regexp.Regexp{regexp.MustCompile("password")},
			},
			expected: []report.Finding{
				{
					StartLine:   1,
					EndLine:     1,
					StartColumn: 18,
					EndColumn:   28,
					Line:        "let username = 'james@mail.com';\nlet password = 'Summer2024!';",
					Match:       "Summer2024!",
					Secret:      "Summer2024!",
					File:        "package-lock.json",
					Commit:      "41edf1f7f612199f401ccfc3144c2ebd0d7aeb48",
					Entropy:     3.095795154571533,
					RuleID:      "test-rule",
				},
			},
		},
		"commit OR path allowed": {
			fragment: Fragment{
				CommitSHA: "41edf1f7f612199f401ccfc3144c2ebd0d7aeb48",
				FilePath:  "package-lock.json",
			},
			allowlist: &config.Allowlist{
				MatchCondition: config.AllowlistMatchOr,
				Commits:        []string{"704178e7dca77ff143778a31cff0fc192d59b030"},
				Paths:          []*regexp.Regexp{regexp.MustCompile(`package-lock.json`)},
			},
		},

		// Regex / stopwords
		"regex allowed": {
			fragment: Fragment{},
			allowlist: &config.Allowlist{
				Regexes: []*regexp.Regexp{regexp.MustCompile(`(?i)summer.+`)},
			},
		},
		"stopwords allowed": {
			fragment: Fragment{},
			allowlist: &config.Allowlist{
				StopWords: []string{"summer"},
			},
		},
		"regex AND stopword allowed": {
			fragment: Fragment{},
			allowlist: &config.Allowlist{
				MatchCondition: config.AllowlistMatchAnd,
				Regexes:        []*regexp.Regexp{regexp.MustCompile(`(?i)summer.+`)},
				StopWords:      []string{"2024"},
			},
		},
		"regex AND stopword allowed - other conditions": {
			fragment: Fragment{
				CommitSHA: "41edf1f7f612199f401ccfc3144c2ebd0d7aeb48",
				FilePath:  "config.js",
			},
			allowlist: &config.Allowlist{
				MatchCondition: config.AllowlistMatchAnd,
				Commits:        []string{"41edf1f7f612199f401ccfc3144c2ebd0d7aeb48"},
				Paths:          []*regexp.Regexp{regexp.MustCompile(`config.js`)},
				Regexes:        []*regexp.Regexp{regexp.MustCompile(`(?i)summer.+`)},
				StopWords:      []string{"2024"},
			},
		},
		"regex AND stopword NOT allowed - non-git, other conditions": {
			fragment: Fragment{
				FilePath: "config.js",
			},
			allowlist: &config.Allowlist{
				MatchCondition: config.AllowlistMatchAnd,
				Commits:        []string{"41edf1f7f612199f401ccfc3144c2ebd0d7aeb48"},
				Paths:          []*regexp.Regexp{regexp.MustCompile(`config.js`)},
				Regexes:        []*regexp.Regexp{regexp.MustCompile(`(?i)summer.+`)},
				StopWords:      []string{"2024"},
			},
			expected: []report.Finding{
				{
					StartLine:   1,
					EndLine:     1,
					StartColumn: 18,
					EndColumn:   28,
					Line:        "let username = 'james@mail.com';\nlet password = 'Summer2024!';",
					Match:       "Summer2024!",
					Secret:      "Summer2024!",
					File:        "config.js",
					Entropy:     3.095795154571533,
					RuleID:      "test-rule",
				},
			},
		},
		"regex AND stopword NOT allowed": {
			fragment: Fragment{},
			allowlist: &config.Allowlist{
				MatchCondition: config.AllowlistMatchAnd,
				Regexes: []*regexp.Regexp{
					regexp.MustCompile(`(?i)winter.+`),
				},
				StopWords: []string{"2024"},
			},
			expected: []report.Finding{
				{
					StartLine:   1,
					EndLine:     1,
					StartColumn: 18,
					EndColumn:   28,
					Line:        "let username = 'james@mail.com';\nlet password = 'Summer2024!';",
					Match:       "Summer2024!",
					Secret:      "Summer2024!",
					Entropy:     3.095795154571533,
					RuleID:      "test-rule",
				},
			},
		},
		"regex AND stopword NOT allowed - other conditions": {
			fragment: Fragment{
				CommitSHA: "a060c9d2d5e90c992763f1bd4c3cd2a6f121241b",
				FilePath:  "config.js",
			},
			allowlist: &config.Allowlist{
				MatchCondition: config.AllowlistMatchAnd,
				Commits:        []string{"41edf1f7f612199f401ccfc3144c2ebd0d7aeb48"},
				Paths:          []*regexp.Regexp{regexp.MustCompile(`package-lock.json`)},
				Regexes:        []*regexp.Regexp{regexp.MustCompile(`(?i)winter.+`)},
				StopWords:      []string{"2024"},
			},
			expected: []report.Finding{
				{
					StartLine:   1,
					EndLine:     1,
					StartColumn: 18,
					EndColumn:   28,
					Line:        "let username = 'james@mail.com';\nlet password = 'Summer2024!';",
					Match:       "Summer2024!",
					Secret:      "Summer2024!",
					File:        "config.js",
					Commit:      "a060c9d2d5e90c992763f1bd4c3cd2a6f121241b",
					Entropy:     3.095795154571533,
					RuleID:      "test-rule",
				},
			},
		},
		"regex OR stopword allowed": {
			fragment: Fragment{},
			allowlist: &config.Allowlist{
				MatchCondition: config.AllowlistMatchOr,
				Regexes:        []*regexp.Regexp{regexp.MustCompile(`(?i)summer.+`)},
				StopWords:      []string{"winter"},
			},
		},
	}

	raw := `let username = 'james@mail.com';
let password = 'Summer2024!';`
	for name, tc := range cases {
		t.Run(name, func(t *testing.T) {
			err := tc.allowlist.Validate()
			require.NoError(t, err)

			rule := config.Rule{
				RuleID: "test-rule",
				Regex:  regexp.MustCompile(`Summer2024!`),
				Allowlists: []*config.Allowlist{
					tc.allowlist,
				},
			}
			d, err := NewDetectorDefaultConfig()
			require.NoError(t, err)

			f := tc.fragment
			f.Raw = raw

			actual := d.detectRule(f, raw, rule, []*codec.EncodedSegment{})
			compare(t, tc.expected, actual)
		})
	}
}

func moveDotGit(t *testing.T, from, to string) {
	t.Helper()

	repoDirs, err := os.ReadDir("../testdata/repos")
	require.NoError(t, err)
	for _, dir := range repoDirs {
		if to == ".git" {
			_, err := os.Stat(fmt.Sprintf("%s/%s/%s", repoBasePath, dir.Name(), "dotGit"))
			if os.IsNotExist(err) {
				// dont want to delete the only copy of .git accidentally
				continue
			}
			_ = os.RemoveAll(fmt.Sprintf("%s/%s/%s", repoBasePath, dir.Name(), ".git"))
		}
		if !dir.IsDir() {
			continue
		}
		_, err := os.Stat(fmt.Sprintf("%s/%s/%s", repoBasePath, dir.Name(), from))
		if os.IsNotExist(err) {
			continue
		}

		err = os.Rename(fmt.Sprintf("%s/%s/%s", repoBasePath, dir.Name(), from),
			fmt.Sprintf("%s/%s/%s", repoBasePath, dir.Name(), to))
		require.NoError(t, err)
	}
}

// region Windows-specific tests[]
func TestNormalizeGitleaksIgnorePaths(t *testing.T) {
	d, err := NewDetectorDefaultConfig()
	require.NoError(t, err)

	err = d.AddGitleaksIgnore("../testdata/gitleaksignore/.windowspaths")
	require.NoError(t, err)

	assert.Len(t, d.gitleaksIgnore, 3)
	expected := map[string]struct{}{
		"foo/bar/gitleaks-false-positive.yaml:aws-access-token:4":                                                 {},
		"foo/bar/gitleaks-false-positive.yaml:aws-access-token:5":                                                 {},
		"b55d88dc151f7022901cda41a03d43e0e508f2b7:test_data/test_local_repo_three_leaks.json:aws-access-token:73": {},
	}
	assert.ElementsMatch(t, maps.Keys(d.gitleaksIgnore), maps.Keys(expected))
}

func TestWindowsFileSeparator_RulePath(t *testing.T) {
	unixRule := config.Rule{
		RuleID: "test-rule",
		Path:   regexp.MustCompile(`(^|/)\.m2/settings\.xml`),
	}
	windowsRule := config.Rule{
		RuleID: "test-rule",
		Path:   regexp.MustCompile(`(^|\\)\.m2\\settings\.xml`),
	}
	expected := []report.Finding{
		{
			RuleID: "test-rule",
			Match:  "file detected: .m2/settings.xml",
			File:   ".m2/settings.xml",
		},
	}
	tests := map[string]struct {
		fragment Fragment
		rule     config.Rule
		expected []report.Finding
	}{
		// unix rule
		"unix rule - unix path separator": {
			fragment: Fragment{
				FilePath: `.m2/settings.xml`,
			},
			rule:     unixRule,
			expected: expected,
		},
		"unix rule - windows path separator": {
			fragment: Fragment{
				FilePath:        `.m2/settings.xml`,
				WindowsFilePath: `.m2\settings.xml`,
			},
			rule:     unixRule,
			expected: expected,
		},
		"unix regex+path rule - windows path separator": {
			fragment: Fragment{
				Raw:      `<password>s3cr3t</password>`,
				FilePath: `.m2/settings.xml`,
			},
			rule: config.Rule{
				RuleID: "test-rule",
				Regex:  regexp.MustCompile(`<password>(.+?)</password>`),
				Path:   regexp.MustCompile(`(^|/)\.m2/settings\.xml`),
			},
			expected: []report.Finding{
				{
					RuleID:      "test-rule",
					StartColumn: 1,
					EndColumn:   27,
					Line:        "<password>s3cr3t</password>",
					Match:       "<password>s3cr3t</password>",
					Secret:      "s3cr3t",
					Entropy:     2.251629114151001,
					File:        ".m2/settings.xml",
				},
			},
		},

		// windows rule
		"windows rule - unix path separator": {
			fragment: Fragment{
				FilePath: `.m2/settings.xml`,
			},
			rule: windowsRule,
			// This never worked, and continues not to work.
			// Paths should be normalized to use Unix file separators.
			expected: nil,
		},
		"windows rule - windows path separator": {
			fragment: Fragment{
				FilePath:        `.m2/settings.xml`,
				WindowsFilePath: `.m2\settings.xml`,
			},
			rule:     windowsRule,
			expected: expected,
		},
		"windows regex+path rule - windows path separator": {
			fragment: Fragment{
				Raw:             `<password>s3cr3t</password>`,
				FilePath:        `.m2/settings.xml`,
				WindowsFilePath: `.m2\settings.xml`,
			},
			rule: config.Rule{
				RuleID: "test-rule",
				Regex:  regexp.MustCompile(`<password>(.+?)</password>`),
				Path:   regexp.MustCompile(`(^|\\)\.m2\\settings\.xml`),
			},
			expected: []report.Finding{
				{
					RuleID:      "test-rule",
					StartColumn: 1,
					EndColumn:   27,
					Line:        "<password>s3cr3t</password>",
					Match:       "<password>s3cr3t</password>",
					Secret:      "s3cr3t",
					Entropy:     2.251629114151001,
					File:        ".m2/settings.xml",
				},
			}},
	}

	d, err := NewDetectorDefaultConfig()
	require.NoError(t, err)
	for name, test := range tests {
		t.Run(name, func(t *testing.T) {
			actual := d.detectRule(test.fragment, test.fragment.Raw, test.rule, []*codec.EncodedSegment{})
			compare(t, test.expected, actual)
		})
	}
}

func TestWindowsFileSeparator_RuleAllowlistPaths(t *testing.T) {
	tests := map[string]struct {
		fragment Fragment
		rule     config.Rule
		expected []report.Finding
	}{
		// unix
		"unix path separator - unix rule - OR allowlist path-only": {
			fragment: Fragment{
				Raw:      `value: "s3cr3t"`,
				FilePath: `ignoreme/unix.txt`,
			},
			rule: config.Rule{
				RuleID: "unix-rule",
				Regex:  regexp.MustCompile(`s3cr3t`),
				Allowlists: []*config.Allowlist{
					{
						Paths: []*regexp.Regexp{regexp.MustCompile(`(^|/)ignoreme(/.*)?$`)},
					},
				},
			},
			expected: nil,
		},
		"unix path separator - windows rule - OR allowlist path-only": {
			fragment: Fragment{
				Raw:      `value: "s3cr3t"`,
				FilePath: `ignoreme/unix.txt`,
			},
			rule: config.Rule{
				RuleID: "windows-rule",
				Regex:  regexp.MustCompile(`s3cr3t`),
				Allowlists: []*config.Allowlist{
					{
						Paths: []*regexp.Regexp{regexp.MustCompile(`(^|\\)ignoreme(\\.*)?$`)},
					},
				},
			},
			// Windows separators in regex don't work for unix.
			expected: []report.Finding{
				{
					RuleID:      "windows-rule",
					StartColumn: 9,
					EndColumn:   14,
					Line:        `value: "s3cr3t"`,
					Match:       `s3cr3t`,
					Secret:      `s3cr3t`,
					File:        "ignoreme/unix.txt",
					Entropy:     2.251629114151001,
				},
			},
		},
		"unix path separator - unix rule - AND allowlist path+stopwords": {
			fragment: Fragment{
				Raw:      `value: "f4k3s3cr3t"`,
				FilePath: `ignoreme/unix.txt`,
			},
			rule: config.Rule{
				RuleID: "unix-rule",
				Regex:  regexp.MustCompile(`value: "[^"]+"`),
				Allowlists: []*config.Allowlist{
					{
						MatchCondition: config.AllowlistMatchAnd,
						Paths:          []*regexp.Regexp{regexp.MustCompile(`(^|/)ignoreme(/.*)?$`)},
						StopWords:      []string{"f4k3"},
					},
				},
			},
			expected: nil,
		},
		"unix path separator - windows rule - AND allowlist path+stopwords": {
			fragment: Fragment{
				Raw:      `value: "f4k3s3cr3t"`,
				FilePath: `ignoreme/unix.txt`,
			},
			rule: config.Rule{
				RuleID: "windows-rule",
				Regex:  regexp.MustCompile(`value: "[^"]+"`),
				Allowlists: []*config.Allowlist{
					{
						MatchCondition: config.AllowlistMatchAnd,
						Paths:          []*regexp.Regexp{regexp.MustCompile(`(^|\\)ignoreme(\\.*)?$`)},
						StopWords:      []string{"f4k3"},
					},
				},
			},
			expected: []report.Finding{
				{
					RuleID:      "windows-rule",
					StartColumn: 1,
					EndColumn:   19,
					Line:        `value: "f4k3s3cr3t"`,
					Match:       `value: "f4k3s3cr3t"`,
					Secret:      `value: "f4k3s3cr3t"`,
					File:        "ignoreme/unix.txt",
					Entropy:     3.892407178878784,
				},
			},
		},

		// windows
		"windows path separator - unix rule - OR allowlist path-only": {
			fragment: Fragment{
				Raw:             `value: "s3cr3t"`,
				FilePath:        `ignoreme/windows.txt`,
				WindowsFilePath: `ignoreme\windows.txt`,
			},
			rule: config.Rule{
				RuleID: "unix-rule",
				Regex:  regexp.MustCompile(`s3cr3t`),
				Allowlists: []*config.Allowlist{
					{
						Paths: []*regexp.Regexp{regexp.MustCompile(`(^|/)ignoreme(/.*)?$`)},
					},
				},
			},
			expected: nil,
		},
		"windows path separator - windows rule - OR allowlist path-only": {
			fragment: Fragment{
				Raw:             `value: "s3cr3t"`,
				FilePath:        `ignoreme/windows.txt`,
				WindowsFilePath: `ignoreme\windows.txt`,
			},
			rule: config.Rule{
				RuleID: "windows-rule",
				Regex:  regexp.MustCompile(`s3cr3t`),
				Allowlists: []*config.Allowlist{
					{
						Paths: []*regexp.Regexp{regexp.MustCompile(`(^|\\)ignoreme(\\.*)?$`)},
					},
				},
			},
			expected: nil,
		},
		"windows path separator - unix rule - AND allowlist path+stopwords": {
			fragment: Fragment{
				Raw:             `value: "f4k3s3cr3t"`,
				FilePath:        `ignoreme/unix.txt`,
				WindowsFilePath: `ignoreme\windows.txt`,
			},
			rule: config.Rule{
				RuleID: "unix-rule",
				Regex:  regexp.MustCompile(`value: "[^"]+"`),
				Allowlists: []*config.Allowlist{
					{
						MatchCondition: config.AllowlistMatchAnd,
						Paths:          []*regexp.Regexp{regexp.MustCompile(`(^|/)ignoreme(/.*)?$`)},
						StopWords:      []string{"f4k3"},
					},
				},
			},
			expected: nil,
		},
		"windows path separator - windows rule - AND allowlist path+stopwords": {
			fragment: Fragment{
				Raw:             `value: "f4k3s3cr3t"`,
				FilePath:        `ignoreme/unix.txt`,
				WindowsFilePath: `ignoreme\windows.txt`,
			},
			rule: config.Rule{
				RuleID: "windows-rule",
				Regex:  regexp.MustCompile(`value: "[^"]+"`),
				Allowlists: []*config.Allowlist{
					{
						MatchCondition: config.AllowlistMatchAnd,
						Paths:          []*regexp.Regexp{regexp.MustCompile(`(^|\\)ignoreme(\\.*)?$`)},
						StopWords:      []string{"f4k3"},
					},
				},
			},
			expected: nil,
		},
	}

	d, err := NewDetectorDefaultConfig()
	require.NoError(t, err)
	for name, test := range tests {
		t.Run(name, func(t *testing.T) {
			actual := d.detectRule(test.fragment, test.fragment.Raw, test.rule, []*codec.EncodedSegment{})
			compare(t, test.expected, actual)
		})
	}
}<|MERGE_RESOLUTION|>--- conflicted
+++ resolved
@@ -596,7 +596,6 @@
 					EndColumn:   56,
 					Entropy:     3.6531072,
 				},
-<<<<<<< HEAD
 				{ // handle partial encoded percent data
 					Description: "Overlapping",
 					Secret:      "decoded-secret-valuev2",
@@ -778,7 +777,7 @@
 					StartColumn: 2,
 					EndColumn:   88,
 					Entropy:     3.3037016,
-=======
+				},
 			},
 		},
 		{
@@ -824,7 +823,6 @@
 					EndLine:     0,
 					StartColumn: 1,
 					EndColumn:   20,
->>>>>>> acf4df7d
 				},
 			},
 		},
