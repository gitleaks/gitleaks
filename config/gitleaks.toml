title = "gitleaks config"

<<<<<<< HEAD
# Gitleaks rules are defined by regular expressions and entropy ranges.
# Some secrets have unique signatures which make detecting those secrets easy.
# Examples of those secrets would be GitLab Personal Access Tokens, AWS keys, and GitHub Access Tokens.
# All these examples have defined prefixes like `glpat`, `AKIA`, `ghp_`, etc.
#
# Other secrets might just be a hash which means we need to write more complex rules to verify
# that what we are matching is a secret.
#
# Here is an example of a semi-generic secret
#
#   discord_client_secret = "8dyfuiRyq=vVc3RRr_edRk-fK__JItpZ"
#
# We can write a regular expression to capture the variable name (identifier),
# the assignment symbol (like '=' or ':='), and finally the actual secret.
# The structure of a rule to match this example secret is below:
#
#                                                           Beginning string
#                                                               quotation
#                                                                   │            End string quotation
#                                                                   │                      │
#                                                                   ▼                      ▼
#    (?i)(discord[a-z0-9_ .\-,]{0,25})(=|>|:=|\|\|:|<=|=>|:).{0,5}['\"]([a-z0-9=_\-]{32})['\"]
#
#                   ▲                              ▲                                ▲
#                   │                              │                                │
#                   │                              │                                │
#              identifier                  assignment symbol
#                                                                                Secret
#


#NEW	


[[rules]]
id = "jdbc-connection"
description = "JDBC Connection String"
regex = '''(jdbc)(:|\\)[\S\d]+[;:/](.*)'''

[[rules]]
id = "odbc-connection"
description = "ODBC Connection String"
regex = '''(?i)driver=.*|(uid|user|password|pwd)=.*;'''

[[rules]]
id = "PKCS7-PK"
description = "PKCS7 private key"
regex = '''-----BEGIN PKCS7-----'''

[[rules]]
id = "CSR"
description = "CSR file"
regex = '''-----BEGIN CERTIFICATE REQUEST-----'''

[[rules]]
id = "FTP"
description = "FTP connection"
regex = '''(?i)ftp:\/\/(.*):(.*)@.*['\"]'''

[[rules]]
id = "LDAP"
description = "LDAP connection"
regex = '''(?i)ldap(s)?:\/\/.*(dc).*['\"]'''


[[rules]]
id = "JWT"
description = "JWT token"
regex = '''eyJ[A-Za-z0-9-_=]+\.[A-Za-z0-9-_=]+\.[A-Za-z0-9-_=]+'''


[[rules]]
id = "K8s"
description = "K8s secrets"
regex = '''(?m)(^|---).*?kind: Secret.*?(---|$)'''


[[rules]]
id = "ssh-pub"
description = "SSH public key"
regex = '''ssh-rsa (.*|\n) [\S]*@?[\S]*'''

[[rules]]
id = "passwords-url"
description = "Passwords in URL"
regex = '''[a-zA-Z]{3,10}://[^/\\s:@]{3,20}:[^/\\s:@]{3,20}@.{1,100}[\"'\\s]'''

[[rules]]
id = "passwords-pass-url"
description = "Password/Pass in URL"
regex = '''(?i)&?(password|pass)=(.*)&?'''

[[rules]]
id = "hashed-password-bcrypt"
description = "Bcrypt Password"
regex = '''(?m)\$2[ayb]\$.{56}'''

[[rules]]
id = "hashed-password-md5"
description = "MD5 Password"
regex = '''['\ "=]+[0-9a-f]{32}['\ "\n]+'''

[[rules]]
id = "authorization-basic"
description = "Authorization basic"
regex = '''(?i)basic [a-zA-Z0-9_\-:\.=]+'''

[[rules]]
id = "authorization-bearer"
description = "Authorization Bearer"
regex = '''(?i)bearer [a-zA-Z0-9_\-\.=]{20,}'''

[[rules]]
id = "google-api-key"
description = "Google API Key"
regex = '''AIza[0-9A-Za-z\\-_]{35}'''

[[rules]]
id = "google-cloud-api"
description = "Google Cloud Platform API Key"
regex = '''AIza[0-9A-Za-z\\-_]{35}'''

[[rules]]
id = "google-cloud-oauth"
description = "Google Cloud Platform OAuth"
regex = '''[0-9]+-[0-9A-Za-z_]{32}\\.apps\\.googleusercontent\\.com'''

[[rules]]
id = "google-drive-oauth"
description = "Google Drive OAuth"
regex = '''[0-9]+-[0-9A-Za-z_]{32}\\.apps\\.googleusercontent\\.com'''

[[rules]]
id = "google-oauth"
description = "Google OAuth Access Token"
regex = '''ya29\\.[0-9A-Za-z\\-_]+'''

[[rules]]
id = "generic-api"
description = "Generic API Key"
regex = '''[a|A][p|P][i|I][_]?[k|K][e|E][y|Y].*['|\"][0-9a-zA-Z]{32,45}['|\"]'''

[[rules]]
id = "generic-secret"
description = "Generic Secret"
regex = '''[s|S][e|E][c|C][r|R][e|E][t|T].*['|\"][0-9a-zA-Z]{32,45}['|\"]'''


#END NEW

=======
>>>>>>> c33ee3f2
[[rules]]
id = "gitlab-pat"
description = "GitLab Personal Access Token"
regex = '''glpat-[0-9a-zA-Z\-\_]{20}'''
keywords = ["glpat"]

[[rules]]
id = "aws-access-token"
description = "AWS"
regex = '''(A3T[A-Z0-9]|AKIA|AGPA|AIDA|AROA|AIPA|ANPA|ANVA|ASIA)[A-Z0-9]{16}'''
keywords = [
    "AKIA",
    "AGPA",
    "AIDA",
    "AROA",
    "AIPA",
    "ANPA",
    "ANVA",
    "ASIA",
]

[[rules]]
id = "PKCS8-PK"
description = "PKCS8 private key"
regex = '''-----BEGIN PRIVATE KEY-----'''
keywords = ["BEGIN PRIVATE"]

[[rules]]
id = "RSA-PK"
description = "RSA private key"
regex = '''-----BEGIN RSA PRIVATE KEY-----'''
keywords = ["BEGIN RSA"]

[[rules]]
id = "OPENSSH-PK"
description = "SSH private key"
regex = '''-----BEGIN OPENSSH PRIVATE KEY-----'''
keywords = ["BEGIN OPENSSH"]

[[rules]]
id = "PGP-PK"
description = "PGP private key"
regex = '''-----BEGIN PGP PRIVATE KEY BLOCK-----'''
keywords = ["BEGIN PGP"]

[[rules]]
id = "github-pat"
description = "GitHub Personal Access Token"
regex = '''ghp_[0-9a-zA-Z]{36}'''
keywords = ["ghp_"]

[[rules]]
id = "github-oauth"
description = "GitHub OAuth Access Token"
regex = '''gho_[0-9a-zA-Z]{36}'''
keywords = ["gho_"]


[[rules]]
id = "SSH-DSA-PK"
description = "SSH (DSA) private key"
regex = '''-----BEGIN DSA PRIVATE KEY-----'''
keywords = ["BEGIN DSA"]

[[rules]]
id = "SSH-EC-PK"
description = "SSH (EC) private key"
regex = '''-----BEGIN EC PRIVATE KEY-----'''
keywords = ["BEGIN EC"]


[[rules]]
id = "github-app-token"
description = "GitHub App Token"
regex = '''(ghu|ghs)_[0-9a-zA-Z]{36}'''
keywords = [
    "ghu_",
    "ghs_"
]

[[rules]]
id = "github-refresh-token"
description = "GitHub Refresh Token"
regex = '''ghr_[0-9a-zA-Z]{76}'''
keywords = ["ghr_"]

[[rules]]
id = "shopify-shared-secret"
description = "Shopify shared secret"
regex = '''shpss_[a-fA-F0-9]{32}'''
keywords = ["shpss_"]

[[rules]]
id = "shopify-access-token"
description = "Shopify access token"
regex = '''shpat_[a-fA-F0-9]{32}'''
keywords = ["shpat_"]

[[rules]]
id = "shopify-custom-access-token"
description = "Shopify custom app access token"
regex = '''shpca_[a-fA-F0-9]{32}'''
keywords = ["shpca_"]

[[rules]]
id = "shopify-private-app-access-token"
description = "Shopify private app access token"
regex = '''shppa_[a-fA-F0-9]{32}'''
keywords = ["shppa_"]

[[rules]]
id = "slack-access-token"
description = "Slack token"
regex = '''xox[baprs]-([0-9a-zA-Z]{10,48})?'''
keywords = [
    "xoxb",
    "xoxa",
    "xoxp",
    "xoxr",
    "xoxs"
    ]

[[rules]]
id = "stripe-access-token"
description = "Stripe"
regex = '''(?i)(sk|pk)_(test|live)_[0-9a-z]{10,32}'''
keywords = [
    "sk_test",
    "pk_test",
    "sk_live",
    "pk_live"
]

[[rules]]
id = "pypi-upload-token"
description = "PyPI upload token"
<<<<<<< HEAD
regex = '''pypi-AgEIcHlwaS5vcmc[A-Za-z0-9-_]{50,1000}'''
=======
regex = '''pypi-AgEIcHlwaS5vcmc[A-Za-z0-9\-_]{50,1000}'''
keywords = ["pypi-AgEIcHlwaS5vcmc"]
>>>>>>> c33ee3f2

[[rules]]
id = "gcp-service-account"
description = "Google (GCP) Service-account"
regex = '''\"type\": \"service_account\"'''
keywords = ["\"type\": \"service_account\""]

[[rules]]
id = "heroku-api-key"
description = "Heroku API Key"
regex = ''' (?i)(heroku[a-z0-9_ .\-,]{0,25})(=|>|:=|\|\|:|<=|=>|:).{0,5}['\"]([0-9A-F]{8}-[0-9A-F]{4}-[0-9A-F]{4}-[0-9A-F]{4}-[0-9A-F]{12})['\"]'''
secretGroup = 3
keywords = ["heroku"]

[[rules]]
id = "slack-web-hook"
description = "Slack Webhook"
regex = '''https://hooks.slack.com/services/T[a-zA-Z0-9_]{8}/B[a-zA-Z0-9_]{8,12}/[a-zA-Z0-9_]{24}'''
keywords = ["https://hooks.slack.com/services/"]

[[rules]]
id = "twilio-api-key"
description = "Twilio API Key"
regex = '''SK[0-9a-fA-F]{32}'''
keywords = ["twilio"]

[[rules]]
id = "age-secret-key"
description = "Age secret key"
regex = '''AGE-SECRET-KEY-1[QPZRY9X8GF2TVDW0S3JN54KHCE6MUA7L]{58}'''
keywords = ["AGE-SECRET-KEY-1"]

[[rules]]
id = "facebook-token"
description = "Facebook token"
regex = '''(?i)(facebook[a-z0-9_ .\-,]{0,25})(=|>|:=|\|\|:|<=|=>|:).{0,5}['\"]([a-f0-9]{32})['\"]'''
secretGroup = 3
keywords = ["facebook"]

[[rules]]
id = "twitter-token"
description = "Twitter token"
regex = '''(?i)(twitter[a-z0-9_ .\-,]{0,25})(=|>|:=|\|\|:|<=|=>|:).{0,5}['\"]([a-f0-9]{35,44})['\"]'''
secretGroup = 3
keywords = ["twitter"]

[[rules]]
id = "adobe-client-id"
description = "Adobe Client ID (Oauth Web)"
regex = '''(?i)(adobe[a-z0-9_ .\-,]{0,25})(=|>|:=|\|\|:|<=|=>|:).{0,5}['\"]([a-f0-9]{32})['\"]'''
secretGroup = 3
keywords = ["adobe"]

[[rules]]
id = "adobe-client-secret"
description = "Adobe Client Secret"
regex = '''(p8e-)(?i)[a-z0-9]{32}'''
keywords = ["p8e-"]

[[rules]]
id = "alibaba-access-key-id"
description = "Alibaba AccessKey ID"
regex = '''(LTAI)(?i)[a-z0-9]{20}'''
keywords = ["LTAI"]

[[rules]]
id = "alibaba-secret-key"
description = "Alibaba Secret Key"
regex = '''(?i)(alibaba[a-z0-9_ .\-,]{0,25})(=|>|:=|\|\|:|<=|=>|:).{0,5}['\"]([a-z0-9]{30})['\"]'''
secretGroup = 3
keywords = ["alibaba"]

[[rules]]
id = "asana-client-id"
description = "Asana Client ID"
regex = '''(?i)(asana[a-z0-9_ .\-,]{0,25})(=|>|:=|\|\|:|<=|=>|:).{0,5}['\"]([0-9]{16})['\"]'''
secretGroup = 3
keywords = ["asana"]

[[rules]]
id = "asana-client-secret"
description = "Asana Client Secret"
regex = '''(?i)(asana[a-z0-9_ .\-,]{0,25})(=|>|:=|\|\|:|<=|=>|:).{0,5}['\"]([a-z0-9]{32})['\"]'''
secretGroup = 3
keywords = ["asana"]

[[rules]]
id = "atlassian-api-token"
description = "Atlassian API token"
regex = '''(?i)(atlassian[a-z0-9_ .\-,]{0,25})(=|>|:=|\|\|:|<=|=>|:).{0,5}['\"]([a-z0-9]{24})['\"]'''
secretGroup = 3
keywords = ["atlassian"]

[[rules]]
id = "bitbucket-client-id"
description = "Bitbucket client ID"
regex = '''(?i)(bitbucket[a-z0-9_ .\-,]{0,25})(=|>|:=|\|\|:|<=|=>|:).{0,5}['\"]([a-z0-9]{32})['\"]'''
secretGroup = 3
keywords = ["bitbucket"]

[[rules]]
id = "bitbucket-client-secret"
description = "Bitbucket client secret"
regex = '''(?i)(bitbucket[a-z0-9_ .\-,]{0,25})(=|>|:=|\|\|:|<=|=>|:).{0,5}['\"]([a-z0-9_\-]{64})['\"]'''
secretGroup = 3
keywords = ["bitbucket"]

[[rules]]
id = "beamer-api-token"
description = "Beamer API token"
regex = '''(?i)(beamer[a-z0-9_ .\-,]{0,25})(=|>|:=|\|\|:|<=|=>|:).{0,5}['\"](b_[a-z0-9=_\-]{44})['\"]'''
secretGroup = 3
keywords = ["beamer"]

[[rules]]
id = "clojars-api-token"
description = "Clojars API token"
regex = '''(CLOJARS_)(?i)[a-z0-9]{60}'''
keywords = ["clojars"]

[[rules]]
id = "contentful-delivery-api-token"
description = "Contentful delivery API token"
regex = '''(?i)(contentful[a-z0-9_ .\-,]{0,25})(=|>|:=|\|\|:|<=|=>|:).{0,5}['\"]([a-z0-9\-=_]{43})['\"]'''
secretGroup = 3
keywords = ["contentful"]

[[rules]]
id = "contentful-preview-api-token"
description = "Contentful preview API token"
regex = '''(?i)(contentful[a-z0-9_ .\-,]{0,25})(=|>|:=|\|\|:|<=|=>|:).{0,5}['\"]([a-z0-9\-=_]{43})['\"]'''
secretGroup = 3

[[rules]]
id = "databricks-api-token"
description = "Databricks API token"
regex = '''dapi[a-h0-9]{32}'''
keywords = ["dapi"]

[[rules]]
id = "discord-api-token"
description = "Discord API key"
regex = '''(?i)(discord[a-z0-9_ .\-,]{0,25})(=|>|:=|\|\|:|<=|=>|:).{0,5}['\"]([a-h0-9]{64})['\"]'''
secretGroup = 3
keywords = ["discord"]

[[rules]]
id = "discord-client-id"
description = "Discord client ID"
regex = '''(?i)(discord[a-z0-9_ .\-,]{0,25})(=|>|:=|\|\|:|<=|=>|:).{0,5}['\"]([0-9]{18})['\"]'''
secretGroup = 3
keywords = ["discord"]

[[rules]]
id = "discord-client-secret"
description = "Discord client secret"
regex = '''(?i)(discord[a-z0-9_ .\-,]{0,25})(=|>|:=|\|\|:|<=|=>|:).{0,5}['\"]([a-z0-9=_\-]{32})['\"]'''
secretGroup = 3
keywords = ["discord"]

[[rules]]
id = "doppler-api-token"
description = "Doppler API token"
regex = '''['\"](dp\.pt\.)(?i)[a-z0-9]{43}['\"]'''
keywords = ["doppler"]

[[rules]]
id = "dropbox-api-secret"
description = "Dropbox API secret/key"
regex = '''(?i)(dropbox[a-z0-9_ .\-,]{0,25})(=|>|:=|\|\|:|<=|=>|:).{0,5}['\"]([a-z0-9]{15})['\"]'''
keywords = ["dropbox"]

[[rules]]
id = "dropbox--api-key"
description = "Dropbox API secret/key"
regex = '''(?i)(dropbox[a-z0-9_ .\-,]{0,25})(=|>|:=|\|\|:|<=|=>|:).{0,5}['\"]([a-z0-9]{15})['\"]'''
keywords = ["dropbox"]

[[rules]]
id = "dropbox-short-lived-api-token"
description = "Dropbox short lived API token"
regex = '''(?i)(dropbox[a-z0-9_ .\-,]{0,25})(=|>|:=|\|\|:|<=|=>|:).{0,5}['\"](sl\.[a-z0-9\-=_]{135})['\"]'''
keywords = ["dropbox"]

[[rules]]
id = "dropbox-long-lived-api-token"
description = "Dropbox long lived API token"
regex = '''(?i)(dropbox[a-z0-9_ .\-,]{0,25})(=|>|:=|\|\|:|<=|=>|:).{0,5}['\"][a-z0-9]{11}(AAAAAAAAAA)[a-z0-9\-_=]{43}['\"]'''
keywords = ["dropbox"]

[[rules]]
id = "duffel-api-token"
description = "Duffel API token"
regex = '''['\"]duffel_(test|live)_(?i)[a-z0-9_-]{43}['\"]'''
keywords = ["duffel"]

[[rules]]
id = "dynatrace-api-token"
description = "Dynatrace API token"
regex = '''['\"]dt0c01\.(?i)[a-z0-9]{24}\.[a-z0-9]{64}['\"]'''
keywords = ["dynatrace"]

[[rules]]
id = "easypost-api-token"
description = "EasyPost API token"
regex = '''['\"]EZAK(?i)[a-z0-9]{54}['\"]'''
keywords = ["EZAK"]

[[rules]]
id = "easypost-test-api-token"
description = "EasyPost test API token"
regex = '''['\"]EZTK(?i)[a-z0-9]{54}['\"]'''
keywords = ["EZTK"]

[[rules]]
id = "fastly-api-token"
description = "Fastly API token"
regex = '''(?i)(fastly[a-z0-9_ .\-,]{0,25})(=|>|:=|\|\|:|<=|=>|:).{0,5}['\"]([a-z0-9\-=_]{32})['\"]'''
secretGroup = 3
keywords = ["fastly"]

[[rules]]
id = "finicity-client-secret"
description = "Finicity client secret"
regex = '''(?i)(finicity[a-z0-9_ .\-,]{0,25})(=|>|:=|\|\|:|<=|=>|:).{0,5}['\"]([a-z0-9]{20})['\"]'''
secretGroup = 3
keywords = ["finicity"]

[[rules]]
id = "finicity-api-token"
description = "Finicity API token"
regex = '''(?i)(finicity[a-z0-9_ .\-,]{0,25})(=|>|:=|\|\|:|<=|=>|:).{0,5}['\"]([a-f0-9]{32})['\"]'''
secretGroup = 3
keywords = ["finicity"]

[[rules]]
id = "flutterwave-public-key"
description = "Flutterwave public key"
regex = '''FLWPUBK_TEST-(?i)[a-h0-9]{32}-X'''
keywords = ["FLWPUBK_TEST"]

[[rules]]
id = "flutterwave-secret-key"
description = "Flutterwave secret key"
regex = '''FLWSECK_TEST-(?i)[a-h0-9]{32}-X'''
keywords = ["FLWSECK_TEST"]

[[rules]]
id = "flutterwave-enc-key"
description = "Flutterwave encrypted key"
regex = '''FLWSECK_TEST[a-h0-9]{12}'''
keywords = ["FLWSECK_TEST"]

[[rules]]
id = "frameio-api-token"
description = "Frame.io API token"
<<<<<<< HEAD
regex = '''fio-u-(?i)[a-z0-9-_=]{64}'''
=======
regex = '''fio-u-(?i)[a-z0-9\-_=]{64}'''
keywords = ["fio-u-"]
>>>>>>> c33ee3f2

[[rules]]
id = "gocardless-api-token"
description = "GoCardless API token"
<<<<<<< HEAD
regex = '''['\"]live_(?i)[a-z0-9-_=]{40}['\"]'''

[[rules]]
id = "grafana-api-token"
description = "Grafana API token"
regex = '''['\"]eyJrIjoi(?i)[a-z0-9-_=]{72,92}['\"]'''
=======
regex = '''['\"]live_(?i)[a-z0-9\-_=]{40}['\"]'''
keywords = ["live_"]
>>>>>>> c33ee3f2

[[rules]]
id = "hashicorp-tf-api-token"
description = "HashiCorp Terraform user/org API token"
<<<<<<< HEAD
regex = '''['\"](?i)[a-z0-9]{14}\.atlasv1\.[a-z0-9-_=]{60,70}['\"]'''
=======
regex = '''['\"](?i)[a-z0-9]{14}\.atlasv1\.[a-z0-9\-_=]{60,70}['\"]'''
keywords = ["atlasv1"]
>>>>>>> c33ee3f2

[[rules]]
id = "hubspot-api-token"
description = "HubSpot API token"
regex = '''(?i)(hubspot[a-z0-9_ .\-,]{0,25})(=|>|:=|\|\|:|<=|=>|:).{0,5}['\"]([a-h0-9]{8}-[a-h0-9]{4}-[a-h0-9]{4}-[a-h0-9]{4}-[a-h0-9]{12})['\"]'''
secretGroup = 3
keywords = ["hubspot"]

[[rules]]
id = "intercom-api-token"
description = "Intercom API token"
regex = '''(?i)(intercom[a-z0-9_ .\-,]{0,25})(=|>|:=|\|\|:|<=|=>|:).{0,5}['\"]([a-z0-9=_]{60})['\"]'''
secretGroup = 3
keywords = ["intercom"]

[[rules]]
id = "intercom-client-secret"
description = "Intercom client secret/ID"
regex = '''(?i)(intercom[a-z0-9_ .\-,]{0,25})(=|>|:=|\|\|:|<=|=>|:).{0,5}['\"]([a-h0-9]{8}-[a-h0-9]{4}-[a-h0-9]{4}-[a-h0-9]{4}-[a-h0-9]{12})['\"]'''
secretGroup = 3
keywords = ["intercom"]

[[rules]]
id = "ionic-api-token"
description = "Ionic API token"
regex = '''(?i)(ionic[a-z0-9_ .\-,]{0,25})(=|>|:=|\|\|:|<=|=>|:).{0,5}['\"](ion_[a-z0-9]{42})['\"]'''
keywords = ["ionic"]

[[rules]]
id = "linear-api-token"
description = "Linear API token"
regex = '''lin_api_(?i)[a-z0-9]{40}'''
keywords = ["lin_api_"]

[[rules]]
id = "linear-client-secret"
description = "Linear client secret/ID"
regex = '''(?i)(linear[a-z0-9_ .\-,]{0,25})(=|>|:=|\|\|:|<=|=>|:).{0,5}['\"]([a-f0-9]{32})['\"]'''
secretGroup = 3
keywords = ["linear"]

[[rules]]
id = "lob-api-key"
description = "Lob API Key"
regex = '''(?i)(lob[a-z0-9_ .\-,]{0,25})(=|>|:=|\|\|:|<=|=>|:).{0,5}['\"]((live|test)_[a-f0-9]{35})['\"]'''
secretGroup = 3
keywords = ["lob"]

[[rules]]
id = "lob-pub-api-key"
description = "Lob Publishable API Key"
regex = '''(?i)(lob[a-z0-9_ .\-,]{0,25})(=|>|:=|\|\|:|<=|=>|:).{0,5}['\"]((test|live)_pub_[a-f0-9]{31})['\"]'''
secretGroup = 3
keywords = [
    "test_pub",
    "live_pub",
    "_pub"
]

[[rules]]
id = "mailchimp-api-key"
description = "Mailchimp API key"
regex = '''(?i)(mailchimp[a-z0-9_ .\-,]{0,25})(=|>|:=|\|\|:|<=|=>|:).{0,5}['\"]([a-f0-9]{32}-us20)['\"]'''
secretGroup = 3
keywords = ["mailchimp"]

[[rules]]
id = "mailgun-private-api-token"
description = "Mailgun private API token"
regex = '''(?i)(mailgun[a-z0-9_ .\-,]{0,25})(=|>|:=|\|\|:|<=|=>|:).{0,5}['\"](key-[a-f0-9]{32})['\"]'''
secretGroup = 3
keywords = [
    "mailgun",
    "key-"
]

[[rules]]
id = "mailgun-pub-key"
description = "Mailgun public validation key"
regex = '''(?i)(mailgun[a-z0-9_ .\-,]{0,25})(=|>|:=|\|\|:|<=|=>|:).{0,5}['\"](pubkey-[a-f0-9]{32})['\"]'''
secretGroup = 3
keywords = [
    "mailgun",
    "pubkey-"
]

[[rules]]
id = "mailgun-signing-key"
description = "Mailgun webhook signing key"
regex = '''(?i)(mailgun[a-z0-9_ .\-,]{0,25})(=|>|:=|\|\|:|<=|=>|:).{0,5}['\"]([a-h0-9]{32}-[a-h0-9]{8}-[a-h0-9]{8})['\"]'''
secretGroup = 3
keywords = ["mailgun"]

[[rules]]
id = "mapbox-api-token"
description = "Mapbox API token"
regex = '''(?i)(pk\.[a-z0-9]{60}\.[a-z0-9]{22})'''
keywords = ["mapbox"]

[[rules]]
id = "messagebird-api-token"
description = "MessageBird API token"
regex = '''(?i)(messagebird[a-z0-9_ .\-,]{0,25})(=|>|:=|\|\|:|<=|=>|:).{0,5}['\"]([a-z0-9]{25})['\"]'''
secretGroup = 3
keywords = [
    "messagebird",
    "message_bird",
    "message-bird"
]

[[rules]]
id = "messagebird-client-id"
description = "MessageBird API client ID"
regex = '''(?i)(messagebird[a-z0-9_ .\-,]{0,25})(=|>|:=|\|\|:|<=|=>|:).{0,5}['\"]([a-h0-9]{8}-[a-h0-9]{4}-[a-h0-9]{4}-[a-h0-9]{4}-[a-h0-9]{12})['\"]'''
secretGroup = 3
keywords = [
    "messagebird",
    "message_bird",
    "message-bird"
]

[[rules]]
id = "new-relic-user-api-key"
description = "New Relic user API Key"
regex = '''['\"](NRAK-[A-Z0-9]{27})['\"]'''
keywords = ["NRAK-"]

[[rules]]
id = "new-relic-user-api-id"
description = "New Relic user API ID"
regex = '''(?i)(newrelic[a-z0-9_ .\-,]{0,25})(=|>|:=|\|\|:|<=|=>|:).{0,5}['\"]([A-Z0-9]{64})['\"]'''
secretGroup = 3
keywords = ["newrelic"]

[[rules]]
id = "new-relic-browser-api-token"
description = "New Relic ingest browser API token"
regex = '''['\"](NRJS-[a-f0-9]{19})['\"]'''
keywords = ["NRJS-"]

[[rules]]
id = "npm-access-token"
description = "npm access token"
regex = '''['\"](npm_(?i)[a-z0-9]{36})['\"]'''
keywords = ["npm_"]

[[rules]]
id = "planetscale-password"
description = "PlanetScale password"
regex = '''pscale_pw_(?i)[a-z0-9\-_\.]{43}'''
keywords = ["pscale_pw_"]

[[rules]]
id = "planetscale-api-token"
description = "PlanetScale API token"
regex = '''pscale_tkn_(?i)[a-z0-9\-_\.]{43}'''
keywords = ["pscale_tkn_"]

[[rules]]
id = "postman-api-token"
description = "Postman API token"
regex = '''PMAK-(?i)[a-f0-9]{24}\-[a-f0-9]{34}'''
keywords = ["PMAK-"]

[[rules]]
id = "pulumi-api-token"
description = "Pulumi API token"
regex = '''pul-[a-f0-9]{40}'''
keywords = ["pul-"]

[[rules]]
id = "rubygems-api-token"
description = "Rubygem API token"
regex = '''rubygems_[a-f0-9]{48}'''
keywords = ["rubygems_"]

[[rules]]
id = "sendgrid-api-token"
description = "SendGrid API token"
regex = '''SG\.(?i)[a-z0-9_\-\.]{66}'''
keywords = ["sendgrid"]

[[rules]]
id = "sendinblue-api-token"
description = "Sendinblue API token"
regex = '''xkeysib-[a-f0-9]{64}\-(?i)[a-z0-9]{16}'''
keywords = ["xkeysib-"]

[[rules]]
id = "shippo-api-token"
description = "Shippo API token"
regex = '''shippo_(live|test)_[a-f0-9]{40}'''
keywords = ["shippo_"]

[[rules]]
id = "linkedin-client-secret"
description = "LinkedIn Client secret"
regex = '''(?i)(linkedin[a-z0-9_ .\-,]{0,25})(=|>|:=|\|\|:|<=|=>|:).{0,5}['\"]([a-z]{16})['\"]'''
secretGroup = 3
keywords = ["linkedin"]

[[rules]]
id = "linkedin-client-id"
description = "LinkedIn Client ID"
regex = '''(?i)(linkedin[a-z0-9_ .\-,]{0,25})(=|>|:=|\|\|:|<=|=>|:).{0,5}['\"]([a-z0-9]{14})['\"]'''
secretGroup = 3
keywords = ["linkedin"]

[[rules]]
id = "twitch-api-token"
description = "Twitch API token"
regex = '''(?i)(twitch[a-z0-9_ .\-,]{0,25})(=|>|:=|\|\|:|<=|=>|:).{0,5}['\"]([a-z0-9]{30})['\"]'''
secretGroup = 3
keywords = ["twitch"]

[[rules]]
id = "typeform-api-token"
description = "Typeform API token"
regex = '''(?i)(typeform[a-z0-9_ .\-,]{0,25})(=|>|:=|\|\|:|<=|=>|:).{0,5}(tfp_[a-z0-9\-_\.=]{59})'''
secretGroup = 3
keywords = ["tpf_"]

[[rules]]
id = "generic-api-key"
description = "Generic API Key"
regex = '''(?i)((key|api[^Version]|token|secret|password|auth)[a-z0-9_ .\-,]{0,25})(=|>|:=|\|\|:|<=|=>|:).{0,5}['\"]([0-9a-zA-Z\-_=]{8,64})['\"]'''
entropy = 3.7
secretGroup = 4
keywords = [
    "key",
    "api",
    "token",
    "secret",
    "password",
    "auth",
]

[allowlist]
description = "global allow lists"
regexes = [
    '''219-09-9999''',
    '''078-05-1120''',
    '''(9[0-9]{2}|666)-\d{2}-\d{4}''',
    ]
paths = [
    '''gitleaks.toml''',
    '''(.*?)(jpg|gif|doc|pdf|bin|svg|socket)$''',
    '''(go.mod|go.sum)$'''
]<|MERGE_RESOLUTION|>--- conflicted
+++ resolved
@@ -1,36 +1,4 @@
 title = "gitleaks config"
-
-<<<<<<< HEAD
-# Gitleaks rules are defined by regular expressions and entropy ranges.
-# Some secrets have unique signatures which make detecting those secrets easy.
-# Examples of those secrets would be GitLab Personal Access Tokens, AWS keys, and GitHub Access Tokens.
-# All these examples have defined prefixes like `glpat`, `AKIA`, `ghp_`, etc.
-#
-# Other secrets might just be a hash which means we need to write more complex rules to verify
-# that what we are matching is a secret.
-#
-# Here is an example of a semi-generic secret
-#
-#   discord_client_secret = "8dyfuiRyq=vVc3RRr_edRk-fK__JItpZ"
-#
-# We can write a regular expression to capture the variable name (identifier),
-# the assignment symbol (like '=' or ':='), and finally the actual secret.
-# The structure of a rule to match this example secret is below:
-#
-#                                                           Beginning string
-#                                                               quotation
-#                                                                   │            End string quotation
-#                                                                   │                      │
-#                                                                   ▼                      ▼
-#    (?i)(discord[a-z0-9_ .\-,]{0,25})(=|>|:=|\|\|:|<=|=>|:).{0,5}['\"]([a-z0-9=_\-]{32})['\"]
-#
-#                   ▲                              ▲                                ▲
-#                   │                              │                                │
-#                   │                              │                                │
-#              identifier                  assignment symbol
-#                                                                                Secret
-#
-
 
 #NEW	
 
@@ -151,8 +119,6 @@
 
 #END NEW
 
-=======
->>>>>>> c33ee3f2
 [[rules]]
 id = "gitlab-pat"
 description = "GitLab Personal Access Token"
@@ -289,12 +255,8 @@
 [[rules]]
 id = "pypi-upload-token"
 description = "PyPI upload token"
-<<<<<<< HEAD
-regex = '''pypi-AgEIcHlwaS5vcmc[A-Za-z0-9-_]{50,1000}'''
-=======
 regex = '''pypi-AgEIcHlwaS5vcmc[A-Za-z0-9\-_]{50,1000}'''
 keywords = ["pypi-AgEIcHlwaS5vcmc"]
->>>>>>> c33ee3f2
 
 [[rules]]
 id = "gcp-service-account"
@@ -551,37 +513,20 @@
 [[rules]]
 id = "frameio-api-token"
 description = "Frame.io API token"
-<<<<<<< HEAD
-regex = '''fio-u-(?i)[a-z0-9-_=]{64}'''
-=======
 regex = '''fio-u-(?i)[a-z0-9\-_=]{64}'''
 keywords = ["fio-u-"]
->>>>>>> c33ee3f2
 
 [[rules]]
 id = "gocardless-api-token"
 description = "GoCardless API token"
-<<<<<<< HEAD
-regex = '''['\"]live_(?i)[a-z0-9-_=]{40}['\"]'''
-
-[[rules]]
-id = "grafana-api-token"
-description = "Grafana API token"
-regex = '''['\"]eyJrIjoi(?i)[a-z0-9-_=]{72,92}['\"]'''
-=======
 regex = '''['\"]live_(?i)[a-z0-9\-_=]{40}['\"]'''
 keywords = ["live_"]
->>>>>>> c33ee3f2
 
 [[rules]]
 id = "hashicorp-tf-api-token"
 description = "HashiCorp Terraform user/org API token"
-<<<<<<< HEAD
-regex = '''['\"](?i)[a-z0-9]{14}\.atlasv1\.[a-z0-9-_=]{60,70}['\"]'''
-=======
 regex = '''['\"](?i)[a-z0-9]{14}\.atlasv1\.[a-z0-9\-_=]{60,70}['\"]'''
 keywords = ["atlasv1"]
->>>>>>> c33ee3f2
 
 [[rules]]
 id = "hubspot-api-token"
