--- conflicted
+++ resolved
@@ -2980,8 +2980,7 @@
 [[rules]]
 id = "stripe-access-token"
 description = "Found a Stripe Access Token, posing a risk to payment processing services and sensitive financial data."
-<<<<<<< HEAD
-regex = '''\b((?:sk|rk)_(?:test|live|prod)_[a-zA-Z0-9]{10,99})(?:[\x60'"\s;]|\\[nr]|$)'''
+regex = '''\b((?:sk|pk|rk)_(?:test|live|prod)_[a-zA-Z0-9]{10,99})(?:[\x60'"\s;]|\\[nr]|$)'''
 entropy = 2
 keywords = [
     "sk_test",
@@ -2990,11 +2989,8 @@
     "rk_test",
     "rk_live",
     "rk_prod",
-=======
-regex = '''(?i)\b((sk|pk|rk)_(test|live|prod)_[0-9a-z]{10,99})(?:['|\"|\n|\r|\s|\x60|;]|$)'''
-keywords = [
-    "sk_test","pk_test","sk_live","pk_live","sk_prod","rk_test","rk_live","rk_prod",
->>>>>>> 636d84a6
+    "pk_test",
+    "pk_live"
 ]
 
 [[rules]]
