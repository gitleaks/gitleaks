package config

import (
	"fmt"
	"regexp"
	"testing"

	"github.com/spf13/viper"
	"github.com/stretchr/testify/assert"
	"github.com/stretchr/testify/require"
)

const configPath = "../testdata/config/"

func TestTranslate(t *testing.T) {
	tests := []struct {
		cfgName   string
		cfg       Config
		wantError error
	}{
		{
			cfgName: "allow_aws_re",
			cfg: Config{
				Rules: map[string]Rule{"aws-access-key": {
					RuleID:      "aws-access-key",
					Description: "AWS Access Key",
					Regex:       regexp.MustCompile("(?:A3T[A-Z0-9]|AKIA|ASIA|ABIA|ACCA)[A-Z0-9]{16}"),
					Tags:        []string{"key", "AWS"},
					Keywords:    []string{},
					Report:      true,
					Allowlist: Allowlist{
						Regexes: []*regexp.Regexp{
							regexp.MustCompile("AKIALALEMEL33243OLIA"),
						},
					},
				},
				},
			},
		},
		{
			cfgName: "allow_commit",
			cfg: Config{
				Rules: map[string]Rule{"aws-access-key": {
					RuleID:      "aws-access-key",
					Description: "AWS Access Key",
					Regex:       regexp.MustCompile("(?:A3T[A-Z0-9]|AKIA|ASIA|ABIA|ACCA)[A-Z0-9]{16}"),
					Tags:        []string{"key", "AWS"},
					Keywords:    []string{},
					Report:      true,
					Allowlist: Allowlist{
						Commits: []string{"allowthiscommit"},
					},
				},
				},
			},
		},
		{
			cfgName: "allow_path",
			cfg: Config{
				Rules: map[string]Rule{"aws-access-key": {
					RuleID:      "aws-access-key",
					Description: "AWS Access Key",
					Regex:       regexp.MustCompile("(?:A3T[A-Z0-9]|AKIA|ASIA|ABIA|ACCA)[A-Z0-9]{16}"),
					Tags:        []string{"key", "AWS"},
					Keywords:    []string{},
					Report:      true,
					Allowlist: Allowlist{
						Paths: []*regexp.Regexp{
							regexp.MustCompile(".go"),
						},
					},
				},
				},
			},
		},
		{
			cfgName: "entropy_group",
			cfg: Config{
				Rules: map[string]Rule{"discord-api-key": {
					RuleID:      "discord-api-key",
					Description: "Discord API key",
					Regex:       regexp.MustCompile(`(?i)(discord[a-z0-9_ .\-,]{0,25})(=|>|:=|\|\|:|<=|=>|:).{0,5}['\"]([a-h0-9]{64})['\"]`),
					Allowlist:   Allowlist{},
					Entropy:     3.5,
					SecretGroup: 3,
					Tags:        []string{},
					Keywords:    []string{},
					Report:      true,
				},
				},
			},
		},
		{
			cfgName:   "missing_id",
			cfg:       Config{},
			wantError: fmt.Errorf("rule |id| is missing or empty, regex: (?i)(discord[a-z0-9_ .\\-,]{0,25})(=|>|:=|\\|\\|:|<=|=>|:).{0,5}['\\\"]([a-h0-9]{64})['\\\"]"),
		},
		//{
		//	cfgName:   "no_regex_or_path",
		//	cfg:       Config{},
		//	wantError: fmt.Errorf("discord-api-key: both |regex| and |path| are empty, this rule will have no effect"),
		//},
		{
			cfgName:   "bad_entropy_group",
			cfg:       Config{},
			wantError: fmt.Errorf("discord-api-key: invalid regex secret group 5, max regex secret group 3"),
		},
		{
			cfgName: "base",
			cfg: Config{
				Rules: map[string]Rule{
					"aws-access-key": {
						RuleID:      "aws-access-key",
						Description: "AWS Access Key",
						Regex:       regexp.MustCompile("(?:A3T[A-Z0-9]|AKIA|ASIA|ABIA|ACCA)[A-Z0-9]{16}"),
						Tags:        []string{"key", "AWS"},
						Keywords:    []string{},
						Report:      true,
					},
					"aws-secret-key": {
						RuleID:      "aws-secret-key",
						Description: "AWS Secret Key",
						Regex:       regexp.MustCompile(`(?i)aws_(.{0,20})?=?.[\'\"0-9a-zA-Z\/+]{40}`),
						Tags:        []string{"key", "AWS"},
						Keywords:    []string{},
						Report:      true,
					},
					"aws-secret-key-again": {
						RuleID:      "aws-secret-key-again",
						Description: "AWS Secret Key",
						Regex:       regexp.MustCompile(`(?i)aws_(.{0,20})?=?.[\'\"0-9a-zA-Z\/+]{40}`),
						Tags:        []string{"key", "AWS"},
						Keywords:    []string{},
						Report:      true,
					},
				},
			},
		},
		// Verify
		{
			cfgName:   "verify_no_placeholders",
			cfg:       Config{},
			wantError: fmt.Errorf("azure-client-secret: verify config does not contain a placeholder for the rule's output (${azure-client-secret})"),
		},
		{
			cfgName:   "verify_multipart_invalid_requires",
			cfg:       Config{},
			wantError: fmt.Errorf("rule ID 'azure-client-id' required by '[azure-client-secret]' does not exist"),
		},
	}

	for _, tt := range tests {
		t.Run(tt.cfgName, func(t *testing.T) {
			viper.Reset()
			viper.AddConfigPath(configPath)
			viper.SetConfigName(tt.cfgName)
			viper.SetConfigType("toml")
			err := viper.ReadInConfig()
			require.NoError(t, err)

			var vc ViperConfig
			err = viper.Unmarshal(&vc)
			require.NoError(t, err)
			cfg, err := vc.Translate()
			assert.Equal(t, tt.wantError, err)
			assert.Equal(t, cfg.Rules, tt.cfg.Rules)
		})
	}
}

func Test_parseVerify(t *testing.T) {
	tests := []struct {
		cfgName   string
		verify    Verify
		wantError error
	}{
		{
			cfgName: "verify_multipart_header",
			verify: Verify{
				RequiredIDs: map[string]struct{}{
					"github-client-id": {},
				},
				HTTPVerb: "GET",
				URL:      "https://api.github.com/rate_limit",
				StaticHeaders: map[string]string{
					"Accept":               "application/vnd.github+json",
					"X-GitHub-Api-Version": "2022-11-28",
				},
				Headers: map[string]string{
					"Authorization": "Basic ${base64(\"${github-client-id}:${github-client-secret}\")}",
				},
				ExpectedStatus: []string{"200"},
			},
		},
		{
			cfgName: "verify_multipart_query",
			verify: Verify{
				RequiredIDs: map[string]struct{}{
					"github-client-id": {},
				},
				HTTPVerb: "GET",
				URL:      "https://api.github.com/rate_limit?client_id=${github-client-id}&client_secret=${github-client-secret}",
				StaticHeaders: map[string]string{
					"Accept":               "application/vnd.github+json",
					"X-GitHub-Api-Version": "2022-11-28",
				},
				ExpectedStatus: []string{"200"},
			},
		},
	}

	for _, tt := range tests {
		t.Run(tt.cfgName, func(t *testing.T) {
			viper.Reset()
			viper.AddConfigPath(configPath)
			viper.SetConfigName(tt.cfgName)
			viper.SetConfigType("toml")
			err := viper.ReadInConfig()
			require.NoError(t, err)
<<<<<<< HEAD

			var vc ViperConfig
			err = viper.Unmarshal(&vc)
			require.NoError(t, err)
			cfg, err := vc.Translate()

			var actual Verify
			for _, rule := range cfg.Rules {
				if rule.Verify.URL == "" {
					continue
				}
				actual = rule.Verify
				break
			}
			assert.Equal(t, tt.wantError, err)
			assert.Equal(t, tt.verify, actual)
=======

			var vc ViperConfig
			err = viper.Unmarshal(&vc)
			require.NoError(t, err)
			cfg, err := vc.Translate()
			assert.Equal(t, tt.wantError, err)
			assert.Equal(t, cfg.Rules, tt.cfg.Rules)
>>>>>>> 97dbe1ef
		})
	}
}<|MERGE_RESOLUTION|>--- conflicted
+++ resolved
@@ -177,12 +177,12 @@
 		{
 			cfgName: "verify_multipart_header",
 			verify: Verify{
-				RequiredIDs: map[string]struct{}{
+				requiredIDs: map[string]struct{}{
 					"github-client-id": {},
 				},
 				HTTPVerb: "GET",
 				URL:      "https://api.github.com/rate_limit",
-				StaticHeaders: map[string]string{
+				staticHeaders: map[string]string{
 					"Accept":               "application/vnd.github+json",
 					"X-GitHub-Api-Version": "2022-11-28",
 				},
@@ -195,12 +195,12 @@
 		{
 			cfgName: "verify_multipart_query",
 			verify: Verify{
-				RequiredIDs: map[string]struct{}{
+				requiredIDs: map[string]struct{}{
 					"github-client-id": {},
 				},
 				HTTPVerb: "GET",
 				URL:      "https://api.github.com/rate_limit?client_id=${github-client-id}&client_secret=${github-client-secret}",
-				StaticHeaders: map[string]string{
+				staticHeaders: map[string]string{
 					"Accept":               "application/vnd.github+json",
 					"X-GitHub-Api-Version": "2022-11-28",
 				},
@@ -217,7 +217,6 @@
 			viper.SetConfigType("toml")
 			err := viper.ReadInConfig()
 			require.NoError(t, err)
-<<<<<<< HEAD
 
 			var vc ViperConfig
 			err = viper.Unmarshal(&vc)
@@ -234,15 +233,6 @@
 			}
 			assert.Equal(t, tt.wantError, err)
 			assert.Equal(t, tt.verify, actual)
-=======
-
-			var vc ViperConfig
-			err = viper.Unmarshal(&vc)
-			require.NoError(t, err)
-			cfg, err := vc.Translate()
-			assert.Equal(t, tt.wantError, err)
-			assert.Equal(t, cfg.Rules, tt.cfg.Rules)
->>>>>>> 97dbe1ef
 		})
 	}
 }