package gitleaks

import (
	"crypto/md5"
	"fmt"
	"os"
	"path/filepath"
	"strings"
	"sync"
	"time"

	log "github.com/sirupsen/logrus"
	git "gopkg.in/src-d/go-git.v4"
	"gopkg.in/src-d/go-git.v4/plumbing"
	diffType "gopkg.in/src-d/go-git.v4/plumbing/format/diff"
	"gopkg.in/src-d/go-git.v4/plumbing/object"
	"gopkg.in/src-d/go-git.v4/plumbing/storer"
	gitHttp "gopkg.in/src-d/go-git.v4/plumbing/transport/http"
	"gopkg.in/src-d/go-git.v4/storage/memory"
	"gopkg.in/src-d/go-git.v4/utils/merkletrie"
)

// Leak represents a leaked secret or regex match.
type Leak struct {
	Line     string    `json:"line"`
	Commit   string    `json:"commit"`
	Offender string    `json:"offender"`
	Rule     string    `json:"rule"`
	Info     string    `json:"info"`
	Message  string    `json:"commitMsg"`
	Author   string    `json:"author"`
	Email    string    `json:"email"`
	File     string    `json:"file"`
	Repo     string    `json:"repo"`
	Date     time.Time `json:"date"`
	Tags     string    `json:"tags"`
	Severity string    `json:"severity"`
}

// Repo contains a src-d git repository and other data about the repo
type Repo struct {
	leaks      []Leak
	path       string
	url        string
	name       string
	repository *git.Repository
	err        error
}

func newRepo() (*Repo, error) {
	for _, re := range config.WhiteList.repos {
		if re.FindString(opts.Repo) != "" {
			return nil, fmt.Errorf("skipping %s, whitelisted", opts.Repo)
		}
	}
	return &Repo{
		path: opts.RepoPath,
		url:  opts.Repo,
		name: filepath.Base(opts.Repo),
	}, nil
}

// clone will clone a repo
func (repo *Repo) clone() error {
	var (
		err        error
		repository *git.Repository
	)

	// check if cloning to disk
	if opts.Disk {
		log.Infof("cloning %s to disk", opts.Repo)
		cloneTarget := fmt.Sprintf("%s/%x", dir, md5.Sum([]byte(fmt.Sprintf("%s%s", opts.GithubUser, opts.Repo))))
		if strings.HasPrefix(opts.Repo, "git") {
			// private
			repository, err = git.PlainClone(cloneTarget, false, &git.CloneOptions{
				URL:      opts.Repo,
				Progress: os.Stdout,
				Auth:     config.sshAuth,
			})
		} else {
			// public
			options := &git.CloneOptions{
				URL:      opts.Repo,
				Progress: os.Stdout,
			}
			if os.Getenv("GITHUB_TOKEN") != "" {
				options.Auth = &gitHttp.BasicAuth{
					Username: "fakeUsername", // yes, this can be anything except an empty string
					Password: os.Getenv("GITHUB_TOKEN"),
				}
			}
			repository, err = git.PlainClone(cloneTarget, false, options)
		}
	} else if repo.path != "" {
		log.Infof("opening %s", repo.path)
		repository, err = git.PlainOpen(repo.path)
		if err != nil {
			log.Errorf("unable to open %s", repo.path)
		}
	} else {
		// cloning to memory
		log.Infof("cloning %s", opts.Repo)
		if strings.HasPrefix(opts.Repo, "git") {
			repository, err = git.Clone(memory.NewStorage(), nil, &git.CloneOptions{
				URL:      opts.Repo,
				Progress: os.Stdout,
				Auth:     config.sshAuth,
			})
		} else {
			options := &git.CloneOptions{
				URL:      opts.Repo,
				Progress: os.Stdout,
			}
			if os.Getenv("GITHUB_TOKEN") != "" {
				options.Auth = &gitHttp.BasicAuth{
					Username: "fakeUsername", // yes, this can be anything except an empty string
					Password: os.Getenv("GITHUB_TOKEN"),
				}
			}
			repository, err = git.Clone(memory.NewStorage(), nil, options)
		}
	}
	repo.repository = repository
	repo.err = err
	return err
}

// audit performs an audit
func (repo *Repo) audit() (error) {
	var (
		err         error
		commitCount int64
		commitWg    sync.WaitGroup
		semaphore   chan bool
		logOpts     git.LogOptions
	)
	for _, re := range config.WhiteList.repos {
		if re.FindString(repo.name) != "" {
			return fmt.Errorf("skipping %s, whitelisted", repo.name)
		}
	}

	// check if target contains an external gitleaks toml
	if opts.RepoConfig {
		err := config.updateFromRepo(repo)
		if err != nil {
			return err
		}
	}

	if opts.Commit != "" {
		h := plumbing.NewHash(opts.Commit)
		c, err := repo.repository.CommitObject(h)
		if err != nil {
			return err
		}

		totalCommits = totalCommits + 1
		return repo.auditSingleCommit(c)
	} else if opts.Branch != "" {
		refs, err := repo.repository.Storer.IterReferences()
		if err != nil {
			return err
		}
		err = refs.ForEach(func(ref *plumbing.Reference) error {
			if ref.Name().IsTag() {
				return nil
			}
			// check heads first
			if ref.Name().String() == "refs/heads/"+opts.Branch {
				logOpts = git.LogOptions{
					From: ref.Hash(),
				}
				return nil
			} else if ref.Name().String() == "refs/remotes/origin/"+opts.Branch {
				logOpts = git.LogOptions{
					From: ref.Hash(),
				}
				return nil
			}
			return nil
		})
	} else {
		logOpts = git.LogOptions{
			All: true,
		}
	}

	// iterate all through commits
	cIter, err := repo.repository.Log(&logOpts)
	if err != nil {
		return err
	}

	if opts.Threads != 0 {
		threads = opts.Threads
	}
	if opts.RepoPath != "" {
		threads = 1
	}
	semaphore = make(chan bool, threads)

	err = cIter.ForEach(func(c *object.Commit) error {
		if c == nil || (opts.Depth != 0 && commitCount == opts.Depth) {
			return storer.ErrStop
		}

		if config.WhiteList.commits[c.Hash.String()] {
			log.Infof("skipping commit: %s\n", c.Hash.String())
			return nil
		}

		// commits w/o parent (root of git the git ref)
		if len(c.ParentHashes) == 0 {
			commitCount = commitCount + 1
			totalCommits = totalCommits + 1
			err := repo.auditSingleCommit(c)
			if err != nil {
				return err
			}
			return nil
		}

		commitCount = commitCount + 1
		totalCommits = totalCommits + 1

		// regular commit audit
		err = c.Parents().ForEach(func(parent *object.Commit) error {
			commitWg.Add(1)
			semaphore <- true
			go func(c *object.Commit, parent *object.Commit) {
				var (
					filePath string
					skipFile bool
				)
				defer func() {
					commitWg.Done()
					<-semaphore
					if r := recover(); r != nil {
						log.Warnf("recovering from panic on commit %s, likely large diff causing panic", c.Hash.String())
					}
				}()
				patch, err := c.Patch(parent)
				if err != nil {
					log.Warnf("problem generating patch for commit: %s\n", c.Hash.String())
					return
				}
				for _, f := range patch.FilePatches() {
					if f.IsBinary() {
						continue
					}
					skipFile = false
					from, to := f.Files()
					filePath = "???"
					if from != nil {
						filePath = from.Path()
					} else if to != nil {
						filePath = to.Path()
					}

					for _, fr := range config.FileRules {
						for _, r := range fr.fileTypes {
							if r.FindString(filePath) != "" {
								commitInfo := &commitInfo{
									repoName: repo.name,
									filePath: filePath,
									sha:      c.Hash.String(),
									author:   c.Author.Name,
									email:    c.Author.Email,
									message:  strings.Replace(c.Message, "\n", " ", -1),
									date:     c.Author.When,
								}
								leak := *newLeak("N/A", fmt.Sprintf("filetype %s found", r.String()), r.String(), fr, commitInfo)
								mutex.Lock()
								repo.leaks = append(repo.leaks, leak)
								mutex.Unlock()
							}
						}
					}

					for _, re := range config.WhiteList.files {
						if re.FindString(filePath) != "" {
							log.Debugf("skipping whitelisted file (matched regex '%s'): %s", re.String(), filePath)
							skipFile = true
							break
						}
					}
					if skipFile {
						continue
					}
					chunks := f.Chunks()
					for _, chunk := range chunks {
						if chunk.Type() == diffType.Add || chunk.Type() == diffType.Delete {
							diff := &commitInfo{
								repoName: repo.name,
								filePath: filePath,
								content:  chunk.Content(),
								sha:      c.Hash.String(),
								author:   c.Author.Name,
								email:    c.Author.Email,
								message:  strings.Replace(c.Message, "\n", " ", -1),
								date:     c.Author.When,
							}
							chunkLeaks := inspect(diff)
							for _, leak := range chunkLeaks {
								mutex.Lock()
								repo.leaks = append(repo.leaks, leak)
								mutex.Unlock()
							}
						}
					}
				}
			}(c, parent)

			return nil
		})

		return nil
	})

	commitWg.Wait()
	return nil
}

<<<<<<< HEAD
func (repo *Repo) auditSingleCommit(c *object.Commit) (error) {
=======
func (repoInfo *RepoInfo) auditSingleCommit(c *object.Commit) []Leak {
	var leaks []Leak
	var prevCommitObject *object.Commit
>>>>>>> ca18e8e2
	fIter, err := c.Files()
	if err != nil {
		return err
	}

	// If current commit has parents then search for leaks in tree change,
	// that means scan in changed/modified files from one commit to another.
	if len(c.ParentHashes) > 0 {
		prevCommitObject, err = c.Parents().Next()
		return repoInfo.auditTreeChange(prevCommitObject, c)
	}

	// Scan for leaks in files related to current commit
	err = fIter.ForEach(func(f *object.File) error {
		bin, err := f.IsBinary()
		if bin || err != nil {
			return nil
		}
		for _, re := range config.WhiteList.files {
			if re.FindString(f.Name) != "" {
				log.Debugf("skipping whitelisted file (matched regex '%s'): %s", re.String(), f.Name)
				return nil
			}
		}
		content, err := f.Contents()
		if err != nil {
			return nil
		}
		diff := &commitInfo{
			repoName: repo.name,
			filePath: f.Name,
			content:  content,
			sha:      c.Hash.String(),
			author:   c.Author.Name,
			email:    c.Author.Email,
			message:  strings.Replace(c.Message, "\n", " ", -1),
			date:     c.Author.When,
		}
		fileLeaks := inspect(diff)
		mutex.Lock()
		repo.leaks = append(repo.leaks, fileLeaks...)
		mutex.Unlock()
		return nil
	})
<<<<<<< HEAD
	return err
}

func (repo *Repo) report() error {

	return nil
=======
	return leaks
}

// auditTreeChange will search for leaks in changed/modified files from one
// commit to another
func (repoInfo *RepoInfo) auditTreeChange(src, dst *object.Commit) []Leak {
	var leaks []Leak

	// Get state of src commit
	srcState, err := src.Tree()
	if err != nil {
		return nil
	}

	// Get state of destination commit
	dstState, err := dst.Tree()
	if err != nil {
		return nil
	}
	changes, err := srcState.Diff(dstState)

	// Run through each change
	for _, change := range changes {

		// Ignore deleted files
		action, err := change.Action()
		if err != nil {
			return nil
		}
		if action == merkletrie.Delete {
			continue
		}

		// Get list of involved files
		_, to, err := change.Files()
		bin, err := to.IsBinary()
		if bin || err != nil {
			return nil
		}

		for _, re := range config.WhiteList.files {
			if re.FindString(to.Name) != "" {
				log.Debugf("skipping whitelisted file (matched regex '%s'): %s", re.String(), to.Name)
				return nil
			}
		}
		content, err := to.Contents()
		if err != nil {
			return nil
		}

		diff := &commitInfo{
			repoName: repoInfo.name,
			filePath: to.Name,
			content:  content,
			sha:      dst.Hash.String(),
			author:   dst.Author.Name,
			email:    dst.Author.Email,
			message:  strings.Replace(dst.Message, "\n", " ", -1),
			date:     dst.Author.When,
		}
		fileLeaks := inspect(diff)
		mutex.Lock()
		leaks = append(leaks, fileLeaks...)
		mutex.Unlock()
	}
	return leaks

>>>>>>> ca18e8e2
}<|MERGE_RESOLUTION|>--- conflicted
+++ resolved
@@ -127,7 +127,7 @@
 }
 
 // audit performs an audit
-func (repo *Repo) audit() (error) {
+func (repo *Repo) audit() error {
 	var (
 		err         error
 		commitCount int64
@@ -323,13 +323,7 @@
 	return nil
 }
 
-<<<<<<< HEAD
-func (repo *Repo) auditSingleCommit(c *object.Commit) (error) {
-=======
-func (repoInfo *RepoInfo) auditSingleCommit(c *object.Commit) []Leak {
-	var leaks []Leak
-	var prevCommitObject *object.Commit
->>>>>>> ca18e8e2
+func (repo *Repo) auditSingleCommit(c *object.Commit) error {
 	fIter, err := c.Files()
 	if err != nil {
 		return err
@@ -338,8 +332,11 @@
 	// If current commit has parents then search for leaks in tree change,
 	// that means scan in changed/modified files from one commit to another.
 	if len(c.ParentHashes) > 0 {
-		prevCommitObject, err = c.Parents().Next()
-		return repoInfo.auditTreeChange(prevCommitObject, c)
+		prevCommitObject, err := c.Parents().Next()
+		if err != nil {
+			return err
+		}
+		return repo.auditTreeChange(prevCommitObject, c)
 	}
 
 	// Scan for leaks in files related to current commit
@@ -374,32 +371,30 @@
 		mutex.Unlock()
 		return nil
 	})
-<<<<<<< HEAD
 	return err
 }
 
 func (repo *Repo) report() error {
-
 	return nil
-=======
-	return leaks
 }
 
 // auditTreeChange will search for leaks in changed/modified files from one
 // commit to another
-func (repoInfo *RepoInfo) auditTreeChange(src, dst *object.Commit) []Leak {
-	var leaks []Leak
+func (repo *Repo) auditTreeChange(src, dst *object.Commit) error {
+	var (
+		skip bool
+	)
 
 	// Get state of src commit
 	srcState, err := src.Tree()
 	if err != nil {
-		return nil
+		return err
 	}
 
 	// Get state of destination commit
 	dstState, err := dst.Tree()
 	if err != nil {
-		return nil
+		return err
 	}
 	changes, err := srcState.Diff(dstState)
 
@@ -409,7 +404,7 @@
 		// Ignore deleted files
 		action, err := change.Action()
 		if err != nil {
-			return nil
+			return err
 		}
 		if action == merkletrie.Delete {
 			continue
@@ -419,22 +414,28 @@
 		_, to, err := change.Files()
 		bin, err := to.IsBinary()
 		if bin || err != nil {
-			return nil
+			continue
 		}
 
 		for _, re := range config.WhiteList.files {
 			if re.FindString(to.Name) != "" {
 				log.Debugf("skipping whitelisted file (matched regex '%s'): %s", re.String(), to.Name)
-				return nil
-			}
-		}
+				skip = true
+			}
+		}
+
+		if skip{
+			skip = false
+			continue
+		}
+
 		content, err := to.Contents()
 		if err != nil {
-			return nil
+			return err
 		}
 
 		diff := &commitInfo{
-			repoName: repoInfo.name,
+			repoName: repo.name,
 			filePath: to.Name,
 			content:  content,
 			sha:      dst.Hash.String(),
@@ -445,10 +446,9 @@
 		}
 		fileLeaks := inspect(diff)
 		mutex.Lock()
-		leaks = append(leaks, fileLeaks...)
+		repo.leaks = append(repo.leaks, fileLeaks...)
 		mutex.Unlock()
 	}
-	return leaks
-
->>>>>>> ca18e8e2
+	return nil
+
 }