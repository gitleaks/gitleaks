.PHONY: test test-cover failfast profile clean format build

PKG=github.com/zricethezav/gitleaks
VERSION := `git fetch --tags && git tag | sort -V | tail -1`
LDFLAGS=-ldflags "-X=github.com/zricethezav/gitleaks/v8/cmd.Version=$(VERSION)"
COVER=--cover --coverprofile=cover.out

test-cover:
	go test -v ./... --race $(COVER) $(PKG)
	go tool cover -html=cover.out

format:
	go fmt ./...

test: config/gitleaks.toml format
	go test -v ./... --race $(PKG)

<<<<<<< HEAD
failfast: format
	go test -failfast ./...

build: format
=======
build: config/gitleaks.toml format
>>>>>>> d29ee551
	go mod tidy
	go build $(LDFLAGS)

clean:
	rm -rf profile
	find . -type f -name '*.got.*' -delete
	find . -type f -name '*.out' -delete

<<<<<<< HEAD
profile: build
	./scripts/profile.sh './gitleaks' '.'
=======
config/gitleaks.toml: $(wildcard cmd/generate/config/**/*)
	go generate ./...
>>>>>>> d29ee551
<|MERGE_RESOLUTION|>--- conflicted
+++ resolved
@@ -15,14 +15,10 @@
 test: config/gitleaks.toml format
 	go test -v ./... --race $(PKG)
 
-<<<<<<< HEAD
 failfast: format
 	go test -failfast ./...
 
-build: format
-=======
 build: config/gitleaks.toml format
->>>>>>> d29ee551
 	go mod tidy
 	go build $(LDFLAGS)
 
@@ -31,10 +27,8 @@
 	find . -type f -name '*.got.*' -delete
 	find . -type f -name '*.out' -delete
 
-<<<<<<< HEAD
 profile: build
 	./scripts/profile.sh './gitleaks' '.'
-=======
+
 config/gitleaks.toml: $(wildcard cmd/generate/config/**/*)
-	go generate ./...
->>>>>>> d29ee551
+	go generate ./...