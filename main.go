--- conflicted
+++ resolved
@@ -132,20 +132,13 @@
 	v2 float64
 }
 
-<<<<<<< HEAD
 const (
 	defaultGithubURL = "https://api.github.com/"
-	version          = "1.20.0"
+	version          = "1.22.0"
 	errExit          = 2
 	leakExit         = 1
 	defaultConfig    = `
-=======
-const defaultGithubURL = "https://api.github.com/"
-const version = "1.22.0"
-const errExit = 2
-const leakExit = 1
-const defaultConfig = `
->>>>>>> 777601a0
+
 # This is a sample config file for gitleaks. You can configure gitleaks what to search for and what to whitelist.
 # The output you are seeing here is the default gitleaks config. If GITLEAKS_CONFIG environment variable
 # is set, gitleaks will load configurations from that path. If option --config-path is set, gitleaks will load
