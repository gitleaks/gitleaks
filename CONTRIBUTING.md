--- conflicted
+++ resolved
@@ -15,9 +15,5 @@
 - You've ran `golint`.
 - Your Go changes are confined to `gitleaks_test.go` and `main.go`. This is subject to change as the project evolves. Stylistically, I like having a single go file considering the size of this project (its tiny).
 - You've added test cases for your changes.
-<<<<<<< HEAD
-- Your test pass.
 - You've updated [the changelog](CHANGELOG.md).
-=======
 - Your tests pass.
->>>>>>> 0a209b60
