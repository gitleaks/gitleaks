package options

import (
	"fmt"
	"io/ioutil"
	"os"
	"os/user"
	"strings"

	"github.com/zricethezav/gitleaks/v7/version"

	"github.com/go-git/go-git/v5"
	"github.com/go-git/go-git/v5/plumbing"
	"github.com/go-git/go-git/v5/plumbing/transport"
	"github.com/go-git/go-git/v5/plumbing/transport/http"
	"github.com/go-git/go-git/v5/plumbing/transport/ssh"
	"github.com/jessevdk/go-flags"
	log "github.com/sirupsen/logrus"
)

// Options stores values of command line options
type Options struct {
<<<<<<< HEAD
	Verbose       bool   `short:"v" long:"verbose" description:"Show verbose output from scan"`
	Repo          string `short:"r" long:"repo" description:"Target repository"`
	Config        string `long:"config" description:"config path"`
	Disk          bool   `long:"disk" description:"Clones repo(s) to disk"`
	Version       bool   `long:"version" description:"version number"`
	Username      string `long:"username" description:"Username for git repo"`
	Password      string `long:"password" description:"Password for git repo"`
	AccessToken   string `long:"access-token" description:"Access token for git repo"`
	FilesAtCommit string `long:"files-at-commit" description:"sha of commit to scan all files at commit"`
	Threads       int    `long:"threads" description:"Maximum number of threads gitleaks spawns"`
	SSH           string `long:"ssh-key" description:"path to ssh key used for auth"`
	Uncommited    bool   `long:"uncommitted" description:"run gitleaks on uncommitted code"`
	RepoPath      string `long:"repo-path" description:"Path to repo"`
	OwnerPath     string `long:"owner-path" description:"Path to owner directory (repos discovered)"`
	Branch        string `long:"branch" description:"Branch to scan"`
	Report        string `long:"report" description:"path to write json leaks file"`
	ReportFormat  string `long:"report-format" default:"json" description:"json, csv, sarif"`
	Redact        bool   `long:"redact" description:"redact secrets from log messages and leaks"`
	Debug         bool   `long:"debug" description:"log debug messages"`
	RepoConfig    bool   `long:"repo-config" description:"Load config from target repo. Config file must be \".gitleaks.toml\" or \"gitleaks.toml\""`
	PrettyPrint   bool   `long:"pretty" description:"Pretty print json if leaks are present"`

	// Commit Options
	Commit      string `long:"commit" description:"sha of commit to scan or \"latest\" to scan the last commit of the repository"`
	Commits     string `long:"commits" description:"comma separated list of a commits to scan"`
	CommitsFile string `long:"commits-file" description:"file of new line separated list of a commits to scan"`
	CommitFrom  string `long:"commit-from" description:"Commit to start scan from"`
	CommitTo    string `long:"commit-to" description:"Commit to stop scan"`
	CommitSince string `long:"commit-since" description:"Scan commits more recent than a specific date. Ex: '2006-01-02' or '2006-01-02T15:04:05-0700' format."`
	CommitUntil string `long:"commit-until" description:"Scan commits older than a specific date. Ex: '2006-01-02' or '2006-01-02T15:04:05-0700' format."`

	Timeout  string `long:"timeout" description:"Time allowed per scan. Ex: 10us, 30s, 1m, 1h10m1s"`
	Depth    int    `long:"depth" description:"Number of commits to scan"`
	Deletion bool   `long:"include-deletion" description:"Scan for patch deletions in addition to patch additions"`

	// Hosts
	Host         string `long:"host" description:"git hosting service like gitlab or github. Supported hosts include: Github, Gitlab"`
	BaseURL      string `long:"baseurl" description:"Base URL for API requests. Defaults to the public GitLab or GitHub API, but can be set to a domain endpoint to use with a self hosted server."`
	Organization string `long:"org" description:"organization to scan"`
	User         string `long:"user" description:"user to scan"`
	PullRequest  string `long:"pr" description:"pull/merge request url"`
	ExcludeForks bool   `long:"exclude-forks" description:"scan excludes forks"`
=======
	Verbose        bool   `short:"v" long:"verbose" description:"Show verbose output from scan"`
	RepoURL        string `short:"r" long:"repo-url" description:"Repository URL"`
	Path           string `short:"p" long:"path" description:"Path to directory (repo if contains .git) or file"`
	ConfigPath     string `short:"c" long:"config-path" description:"Path to config"`
	RepoConfigPath string `long:"repo-config-path" description:"Path to gitleaks config relative to repo root"`
	ClonePath      string `long:"clone-path" description:"Path to clone repo to disk"`
	Version        bool   `long:"version" description:"Version number"`
	Username       string `long:"username" description:"Username for git repo"`
	Password       string `long:"password" description:"Password for git repo"`
	AccessToken    string `long:"access-token" description:"Access token for git repo"`
	Threads        int    `long:"threads" description:"Maximum number of threads gitleaks spawns"`
	SSH            string `long:"ssh-key" description:"Path to ssh key used for auth"`
	Unstaged       bool   `long:"unstaged" description:"Run gitleaks on unstaged code"`
	Branch         string `long:"branch" description:"Branch to scan"`
	Redact         bool   `long:"redact" description:"Redact secrets from log messages and leaks"`
	Debug          bool   `long:"debug" description:"Log debug messages"`
	NoGit          bool   `long:"no-git" description:"Treat git repos as plain directories and scan those files"`

	// Report Options
	Report       string `short:"o" long:"report" description:"Report output path"`
	ReportFormat string `short:"f" long:"format" default:"json" description:"JSON, CSV, SARIF"`

	// Commit Options
	FilesAtCommit string `long:"files-at-commit" description:"Sha of commit to scan all files at commit"`
	Commit        string `long:"commit" description:"Sha of commit to scan or \"latest\" to scan the last commit of the repository"`
	Commits       string `long:"commits" description:"Comma separated list of a commits to scan"`
	CommitsFile   string `long:"commits-file" description:"Path to file of line separated list of commits to scan"`
	CommitFrom    string `long:"commit-from" description:"Commit to start scan from"`
	CommitTo      string `long:"commit-to" description:"Commit to stop scan"`
	CommitSince   string `long:"commit-since" description:"Scan commits more recent than a specific date. Ex: '2006-01-02' or '2006-01-02T15:04:05-0700' format."`
	CommitUntil   string `long:"commit-until" description:"Scan commits older than a specific date. Ex: '2006-01-02' or '2006-01-02T15:04:05-0700' format."`
	Depth         int    `long:"depth" description:"Number of commits to scan"`
>>>>>>> b8accd72
}

// ParseOptions is responsible for parsing options passed in by cli. An Options struct
// is returned if successful. This struct is passed around the program
// and will determine how the program executes. If err, an err message or help message
// will be displayed and the program will exit with code 0.
func ParseOptions() (Options, error) {
	var opts Options
	parser := flags.NewParser(&opts, flags.Default)
	_, err := parser.Parse()

	if err != nil {
		if flagsErr, ok := err.(*flags.Error); ok && flagsErr.Type != flags.ErrHelp {
			parser.WriteHelp(os.Stdout)
		}
		os.Exit(0)
	}

	if opts.Version {
		if version.Version == "" {
			fmt.Println("Gitleaks uses LDFLAGS to pull most recent version. Build with 'make build' for version")
		} else {
			fmt.Printf("%s\n", version.Version)
		}
		os.Exit(0)
	}

	if opts.Debug {
		log.SetLevel(log.DebugLevel)
	}

	return opts, nil
}

// Guard checks to makes sure there are no invalid options set.
// If invalid sets of options are present, a descriptive error will return
// else nil is returned
func (opts Options) Guard() error {
	if !oneOrNoneSet(opts.RepoURL, opts.Path) {
		return fmt.Errorf("only one target option must can be set. target options: repo, owner-path, repo-path, host")
	}
	if !oneOrNoneSet(opts.AccessToken, opts.Password) {
		log.Warn("both access-token and password are set. Only password will be attempted")
	}

	return nil
}

func oneOrNoneSet(optStr ...string) bool {
	c := 0
	for _, s := range optStr {
		if s != "" {
			c++
		}
	}
	if c <= 1 {
		return true
	}
	return false
}

// CloneOptions returns a git.cloneOptions pointer. The authentication method
// is determined by what is passed in via command-Line options. If No
// Username/PW or AccessToken is available and the repo target is not using the
// git protocol then the repo must be a available via no auth.
func (opts Options) CloneOptions() (*git.CloneOptions, error) {
	var err error
	progress := ioutil.Discard
	if opts.Verbose {
		progress = os.Stdout
	}

	cloneOpts := &git.CloneOptions{
		URL:      opts.RepoURL,
		Progress: progress,
	}
	if opts.Depth != 0 {
		cloneOpts.Depth = opts.Depth
	}
	if opts.Branch != "" {
		cloneOpts.ReferenceName = plumbing.NewBranchReferenceName(opts.Branch)
	}

	var auth transport.AuthMethod

	if strings.HasPrefix(opts.RepoURL, "git") {
		// using git protocol so needs ssh auth
		auth, err = SSHAuth(opts)
		if err != nil {
			return nil, err
		}
	} else if opts.Password != "" && opts.Username != "" {
		// auth using username and password
		auth = &http.BasicAuth{
			Username: opts.Username,
			Password: opts.Password,
		}
	} else if opts.AccessToken != "" {
		auth = &http.BasicAuth{
			Username: "gitleaks_user",
			Password: opts.AccessToken,
		}
	} else if os.Getenv("GITLEAKS_ACCESS_TOKEN") != "" {
		auth = &http.BasicAuth{
			Username: "gitleaks_user",
			Password: os.Getenv("GITLEAKS_ACCESS_TOKEN"),
		}
	}
	if auth != nil {
		cloneOpts.Auth = auth
	}
	return cloneOpts, nil
}

// SSHAuth tried to generate ssh public keys based on what was passed via cli. If no
// path was passed via cli then this will attempt to retrieve keys from the default
// location for ssh keys, $HOME/.ssh/id_rsa. This function is only called if the
// repo url using the git:// protocol.
func SSHAuth(opts Options) (*ssh.PublicKeys, error) {
	if opts.SSH != "" {
		return ssh.NewPublicKeysFromFile("git", opts.SSH, "")
	}
	c, err := user.Current()
	if err != nil {
		return nil, err
	}
	defaultPath := fmt.Sprintf("%s/.ssh/id_rsa", c.HomeDir)
	return ssh.NewPublicKeysFromFile("git", defaultPath, "")
}

// OpenLocal checks what options are set, if no remote targets are set
// then return true
func (opts Options) OpenLocal() bool {
	if opts.Unstaged || opts.Path != "" || opts.RepoURL == "" {
		return true
	}
	return false
}

// CheckUncommitted returns a boolean that indicates whether or not gitleaks should check unstaged pre-commit changes
// or if gitleaks should check the entire git history
func (opts Options) CheckUncommitted() bool {
	// check to make sure no remote shit is set
	if opts.Unstaged {
		return true
	}
	if opts == (Options{}) {
		return true
	}
	if opts.RepoURL != "" {
		return false
	}
	if opts.Path != "" {
		return false
	}
	return true
}<|MERGE_RESOLUTION|>--- conflicted
+++ resolved
@@ -20,50 +20,6 @@
 
 // Options stores values of command line options
 type Options struct {
-<<<<<<< HEAD
-	Verbose       bool   `short:"v" long:"verbose" description:"Show verbose output from scan"`
-	Repo          string `short:"r" long:"repo" description:"Target repository"`
-	Config        string `long:"config" description:"config path"`
-	Disk          bool   `long:"disk" description:"Clones repo(s) to disk"`
-	Version       bool   `long:"version" description:"version number"`
-	Username      string `long:"username" description:"Username for git repo"`
-	Password      string `long:"password" description:"Password for git repo"`
-	AccessToken   string `long:"access-token" description:"Access token for git repo"`
-	FilesAtCommit string `long:"files-at-commit" description:"sha of commit to scan all files at commit"`
-	Threads       int    `long:"threads" description:"Maximum number of threads gitleaks spawns"`
-	SSH           string `long:"ssh-key" description:"path to ssh key used for auth"`
-	Uncommited    bool   `long:"uncommitted" description:"run gitleaks on uncommitted code"`
-	RepoPath      string `long:"repo-path" description:"Path to repo"`
-	OwnerPath     string `long:"owner-path" description:"Path to owner directory (repos discovered)"`
-	Branch        string `long:"branch" description:"Branch to scan"`
-	Report        string `long:"report" description:"path to write json leaks file"`
-	ReportFormat  string `long:"report-format" default:"json" description:"json, csv, sarif"`
-	Redact        bool   `long:"redact" description:"redact secrets from log messages and leaks"`
-	Debug         bool   `long:"debug" description:"log debug messages"`
-	RepoConfig    bool   `long:"repo-config" description:"Load config from target repo. Config file must be \".gitleaks.toml\" or \"gitleaks.toml\""`
-	PrettyPrint   bool   `long:"pretty" description:"Pretty print json if leaks are present"`
-
-	// Commit Options
-	Commit      string `long:"commit" description:"sha of commit to scan or \"latest\" to scan the last commit of the repository"`
-	Commits     string `long:"commits" description:"comma separated list of a commits to scan"`
-	CommitsFile string `long:"commits-file" description:"file of new line separated list of a commits to scan"`
-	CommitFrom  string `long:"commit-from" description:"Commit to start scan from"`
-	CommitTo    string `long:"commit-to" description:"Commit to stop scan"`
-	CommitSince string `long:"commit-since" description:"Scan commits more recent than a specific date. Ex: '2006-01-02' or '2006-01-02T15:04:05-0700' format."`
-	CommitUntil string `long:"commit-until" description:"Scan commits older than a specific date. Ex: '2006-01-02' or '2006-01-02T15:04:05-0700' format."`
-
-	Timeout  string `long:"timeout" description:"Time allowed per scan. Ex: 10us, 30s, 1m, 1h10m1s"`
-	Depth    int    `long:"depth" description:"Number of commits to scan"`
-	Deletion bool   `long:"include-deletion" description:"Scan for patch deletions in addition to patch additions"`
-
-	// Hosts
-	Host         string `long:"host" description:"git hosting service like gitlab or github. Supported hosts include: Github, Gitlab"`
-	BaseURL      string `long:"baseurl" description:"Base URL for API requests. Defaults to the public GitLab or GitHub API, but can be set to a domain endpoint to use with a self hosted server."`
-	Organization string `long:"org" description:"organization to scan"`
-	User         string `long:"user" description:"user to scan"`
-	PullRequest  string `long:"pr" description:"pull/merge request url"`
-	ExcludeForks bool   `long:"exclude-forks" description:"scan excludes forks"`
-=======
 	Verbose        bool   `short:"v" long:"verbose" description:"Show verbose output from scan"`
 	RepoURL        string `short:"r" long:"repo-url" description:"Repository URL"`
 	Path           string `short:"p" long:"path" description:"Path to directory (repo if contains .git) or file"`
@@ -96,7 +52,6 @@
 	CommitSince   string `long:"commit-since" description:"Scan commits more recent than a specific date. Ex: '2006-01-02' or '2006-01-02T15:04:05-0700' format."`
 	CommitUntil   string `long:"commit-until" description:"Scan commits older than a specific date. Ex: '2006-01-02' or '2006-01-02T15:04:05-0700' format."`
 	Depth         int    `long:"depth" description:"Number of commits to scan"`
->>>>>>> b8accd72
 }
 
 // ParseOptions is responsible for parsing options passed in by cli. An Options struct
