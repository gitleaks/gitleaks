--- conflicted
+++ resolved
@@ -20,8 +20,8 @@
 
 // Options stores values of command line options
 type Options struct {
-<<<<<<< HEAD
 	Verbose          bool   `short:"v" long:"verbose" description:"Show verbose output from scan"`
+	Quiet            bool   `short:"q" long:"quiet" description:"Sets log level to error and only output leaks, one json object per line"`
 	RepoURL          string `short:"r" long:"repo-url" description:"Repository URL"`
 	Path             string `short:"p" long:"path" description:"Path to directory (repo if contains .git) or file"`
 	ConfigPath       string `short:"c" long:"config-path" description:"Path to config"`
@@ -41,27 +41,6 @@
 	CodeOnLeak       int    `long:"leaks-exit-code" default:"1" description:"Exit code when leaks have been encountered"`
 	MergeRepoConfig  bool   `long:"merge-repo-config" description:"merge provided config with the repo config."`
 	AdditionalConfig string `long:"additional-config" description:"path to an additional gitleaks config to merge with an existing config. Can be used with --merge-repo-config to merge up to three configurations"`
-=======
-	Verbose        bool   `short:"v" long:"verbose" description:"Show verbose output from scan"`
-	Quiet          bool   `short:"q" long:"quiet" description:"Sets log level to error and only output leaks, one json object per line"`
-	RepoURL        string `short:"r" long:"repo-url" description:"Repository URL"`
-	Path           string `short:"p" long:"path" description:"Path to directory (repo if contains .git) or file"`
-	ConfigPath     string `short:"c" long:"config-path" description:"Path to config"`
-	RepoConfigPath string `long:"repo-config-path" description:"Path to gitleaks config relative to repo root"`
-	ClonePath      string `long:"clone-path" description:"Path to clone repo to disk"`
-	Version        bool   `long:"version" description:"Version number"`
-	Username       string `long:"username" description:"Username for git repo"`
-	Password       string `long:"password" description:"Password for git repo"`
-	AccessToken    string `long:"access-token" description:"Access token for git repo"`
-	Threads        int    `long:"threads" description:"Maximum number of threads gitleaks spawns"`
-	SSH            string `long:"ssh-key" description:"Path to ssh key used for auth"`
-	Unstaged       bool   `long:"unstaged" description:"Run gitleaks on unstaged code"`
-	Branch         string `long:"branch" description:"Branch to scan"`
-	Redact         bool   `long:"redact" description:"Redact secrets from log messages and leaks"`
-	Debug          bool   `long:"debug" description:"Log debug messages"`
-	NoGit          bool   `long:"no-git" description:"Treat git repos as plain directories and scan those files"`
-	CodeOnLeak     int    `long:"leaks-exit-code" default:"1" description:"Exit code when leaks have been encountered"`
->>>>>>> 58d130c5
 
 	// Report Options
 	Report       string `short:"o" long:"report" description:"Report output path"`
