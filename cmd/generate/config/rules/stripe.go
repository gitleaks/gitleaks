package rules

import (
	"github.com/zricethezav/gitleaks/v8/cmd/generate/config/utils"
	"github.com/zricethezav/gitleaks/v8/cmd/generate/secrets"
	"github.com/zricethezav/gitleaks/v8/config"
)

func StripeAccessToken() *config.Rule {
	// define rule
	r := config.Rule{
		RuleID:      "stripe-access-token",
<<<<<<< HEAD
		Description: "Found a Stripe Access Token, posing a risk to payment processing services and sensitive financial data.",
		Regex:       utils.GenerateUniqueTokenRegex(`(?:sk|rk)_(?:test|live|prod)_[a-zA-Z0-9]{10,99}`, false),
		Entropy:     2,
=======
		Regex:       generateUniqueTokenRegex(`(sk|pk|rk)_(test|live|prod)_[0-9a-z]{10,99}`, true),
>>>>>>> 636d84a6
		Keywords: []string{
			"sk_test",
			"pk_test",
			"sk_live",
<<<<<<< HEAD
=======
			"pk_live",
>>>>>>> 636d84a6
			"sk_prod",
			"rk_test",
			"rk_live",
			"rk_prod",
		},
	}

	// validate
<<<<<<< HEAD
	tps := utils.GenerateSampleSecrets("stripe", "sk_test_"+secrets.NewSecret(utils.AlphaNumeric("30")))
	tps = append(tps, utils.GenerateSampleSecrets("stripe", "sk_prod_"+secrets.NewSecret(utils.AlphaNumeric("99")))...)
	tps = append(tps,
		"sk_test_51OuEMLAlTWGaDypq4P5cuDHbuKeG4tAGPYHJpEXQ7zE8mKK3jkhTFPvCxnSSK5zB5EQZrJsYdsatNmAHGgb0vSKD00GTMSWRHs", // gitleaks:allow
		"rk_prod_51OuEMLAlTWGaDypquDn9aZigaJOsa9NR1w1BxZXs9JlYsVVkv5XDu6aLmAxwt5Tgun5WcSwQMKzQyqV16c9iD4sx00BRijuoon", // gitleaks:allow
	)
	fps := []string{"nonMatchingToken := \"task_test_" + secrets.NewSecret(utils.AlphaNumeric("30")) + "\""}
	return utils.Validate(r, tps, fps)
=======
	tps := []string{
		"stripeToken := \"sk_test_" + secrets.NewSecret(alphaNumeric("30")) + "\"",
		"sk_test_51OuEMLAlTWGaDypq4P5cuDHbuKeG4tAGPYHJpEXQ7zE8mKK3jkhTFPvCxnSSK5zB5EQZrJsYdsatNmAHGgb0vSKD00GTMSWRHs", // gitleaks:allow
		"rk_prod_51OuEMLAlTWGaDypquDn9aZigaJOsa9NR1w1BxZXs9JlYsVVkv5XDu6aLmAxwt5Tgun5WcSwQMKzQyqV16c9iD4sx00BRijuoon", // gitleaks:allow
	}
	fps := []string{"nonMatchingToken := \"task_test_" + secrets.NewSecret(alphaNumeric("30")) + "\""}
	return validate(r, tps, fps)
>>>>>>> 636d84a6
}<|MERGE_RESOLUTION|>--- conflicted
+++ resolved
@@ -10,21 +10,14 @@
 	// define rule
 	r := config.Rule{
 		RuleID:      "stripe-access-token",
-<<<<<<< HEAD
 		Description: "Found a Stripe Access Token, posing a risk to payment processing services and sensitive financial data.",
-		Regex:       utils.GenerateUniqueTokenRegex(`(?:sk|rk)_(?:test|live|prod)_[a-zA-Z0-9]{10,99}`, false),
+		Regex:       utils.GenerateUniqueTokenRegex(`(?:sk|pk|rk)_(?:test|live|prod)_[a-zA-Z0-9]{10,99}`, false),
 		Entropy:     2,
-=======
-		Regex:       generateUniqueTokenRegex(`(sk|pk|rk)_(test|live|prod)_[0-9a-z]{10,99}`, true),
->>>>>>> 636d84a6
 		Keywords: []string{
 			"sk_test",
 			"pk_test",
 			"sk_live",
-<<<<<<< HEAD
-=======
 			"pk_live",
->>>>>>> 636d84a6
 			"sk_prod",
 			"rk_test",
 			"rk_live",
@@ -33,7 +26,6 @@
 	}
 
 	// validate
-<<<<<<< HEAD
 	tps := utils.GenerateSampleSecrets("stripe", "sk_test_"+secrets.NewSecret(utils.AlphaNumeric("30")))
 	tps = append(tps, utils.GenerateSampleSecrets("stripe", "sk_prod_"+secrets.NewSecret(utils.AlphaNumeric("99")))...)
 	tps = append(tps,
@@ -42,13 +34,4 @@
 	)
 	fps := []string{"nonMatchingToken := \"task_test_" + secrets.NewSecret(utils.AlphaNumeric("30")) + "\""}
 	return utils.Validate(r, tps, fps)
-=======
-	tps := []string{
-		"stripeToken := \"sk_test_" + secrets.NewSecret(alphaNumeric("30")) + "\"",
-		"sk_test_51OuEMLAlTWGaDypq4P5cuDHbuKeG4tAGPYHJpEXQ7zE8mKK3jkhTFPvCxnSSK5zB5EQZrJsYdsatNmAHGgb0vSKD00GTMSWRHs", // gitleaks:allow
-		"rk_prod_51OuEMLAlTWGaDypquDn9aZigaJOsa9NR1w1BxZXs9JlYsVVkv5XDu6aLmAxwt5Tgun5WcSwQMKzQyqV16c9iD4sx00BRijuoon", // gitleaks:allow
-	}
-	fps := []string{"nonMatchingToken := \"task_test_" + secrets.NewSecret(alphaNumeric("30")) + "\""}
-	return validate(r, tps, fps)
->>>>>>> 636d84a6
 }