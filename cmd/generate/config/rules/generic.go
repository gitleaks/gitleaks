--- conflicted
+++ resolved
@@ -43,31 +43,22 @@
 		generateSampleSecret("generic", "Zf3D0LXCM3EIMbgJpUNnkRtOfOueHznB"),
 		`"client_id" : "0afae57f3ccfd9d7f5767067bc48b30f719e271ba470488056e37ab35d4b6506"`,
 		`"client_secret" : "6da89121079f83b2eb6acccf8219ea982c3d79bccc3e9c6a85856480661f8fde",`,
-<<<<<<< HEAD
-		`access_key           = "kgfur834kmjfdoi34i9"`,
-		`TokenKey: b@d0@u7H50K3nx`,
-		`token_key: "gF[wSKyJmBhAFASD%3D"`,
-		`token = "weq32C232g37g2h3gdh3K2hT72hXuL2h3ghS34hD"`,
-		`client_secret = "F-oS9Su%}<>[];#"`,
-=======
 		`"password: 'edf8f16608465858a6c9e3cccb97d3c2'"`,
 		"<password>edf8f16608465858a6c9e3cccb97d3c2</password>",
 		`<element password="edf8f16608465858a6c9e3cccb97d3c2" />`,
 		"M_DB_PASSWORD= edf8f16608465858a6c9e3cccb97d3c2",
 		`{ "access-key": "6da89121079f83b2eb6acccf8219ea982c3d79bccc", }`,
 		`"{ \"access-key\": \"6da89121079f83b2eb6acccf8219ea982c3d79bccc\", }"`,
->>>>>>> bfa12e08
+		`access_key           = "kgfur834kmjfdoi34i9"`,
+		`TokenKey: b@d0@u7H50K3nx`,
+		`token_key: "gF[wSKyJmBhAFASD%3D"`,
+		`token = "weq32C232g37g2h3gdh3K2hT72hXuL2h3ghS34hD"`,
+		`client_secret = "F-oS9Su%}<>[];#"`,
 	}
 	fps := []string{
 		`client_vpn_endpoint_id = aws_ec2_client_vpn_endpoint.client-vpn-endpoint.id`,
 		`password combination.
 
-<<<<<<< HEAD
-R5: Regulatory--21`,
-		`"password": "abcdefg"`,                                   // short password
-		`api_key = "C71AAAAE-1D1D-1D1D-1D1D-1D1D1D1D1D1D"`,        // low entropy
-		`secret_key = "wJalrXUtnFEMI/K7MDENG/bPxRfiCYEXAMPLEKEY"`, // end with "Example Key" stop words
-=======
 		R5: Regulatory--21`,
 
 		`"client_id" : "aaaaaaaaaaaaaaaaaaaaaaaaaaaaaaaa"`,
@@ -79,7 +70,9 @@
 		"GITHUB_TOKEN: ${GITHUB_TOKEN}",
 		"password = 'your_password_here'",
 		"https://google.com?user=abc&password=123",
->>>>>>> bfa12e08
+		`"password": "abcdefg"`,                                   // short password
+		`api_key = "C71AAAAE-1D1D-1D1D-1D1D-1D1D1D1D1D1D"`,        // low entropy
+		`secret_key = "wJalrXUtnFEMI/K7MDENG/bPxRfiCYEXAMPLEKEY"`, // end with "Example Key" stop words
 	}
 	return validate(r, tps, fps)
 }