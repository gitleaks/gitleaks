--- conflicted
+++ resolved
@@ -18,13 +18,8 @@
 	rootCmd.AddCommand(detectCmd)
 	detectCmd.Flags().String("log-opts", "", "git log options")
 	detectCmd.Flags().Bool("no-git", false, "treat git repo as a regular directory and scan those files, --log-opts has no effect on the scan when --no-git is set")
-<<<<<<< HEAD
-	detectCmd.Flags().Bool("pipe", false, "get input from stdin")
-=======
 	detectCmd.Flags().Bool("pipe", false, "scan input from stdin, ex: `cat some_file | gitleaks detect --pipe`")
 	detectCmd.Flags().Bool("follow-symlinks", false, "scan files that are symlinks to other files")
-
->>>>>>> 6ef704f2
 }
 
 var detectCmd = &cobra.Command{
@@ -138,15 +133,12 @@
 			// will not be generated when scanning from a pipe...for now
 			log.Fatal().Err(err).Msg("")
 		}
-<<<<<<< HEAD
 	} else if fromPipe {
 		findings, err = detector.DetectPipe()
 		if err != nil {
 			// don't exit on error, just log it
 			log.Error().Msg(err.Error())
 		}
-=======
->>>>>>> 6ef704f2
 	} else {
 		var logOpts string
 		logOpts, err = cmd.Flags().GetString("log-opts")
