title = "gitleaks config"
# https://learnxinyminutes.com/docs/toml/ for toml reference

[[rules]]
    description = "AWS Access Key"
    id = "aws-access-key"
    regex = '''(A3T[A-Z0-9]|AKIA|AGPA|AIDA|AROA|AIPA|ANPA|ANVA|ASIA)[A-Z0-9]{16}'''
    tags = ["key", "AWS"]

[[rules]]
    description = "AWS Secret Key"
    id = "aws-secret-key"
    regex = '''(?i)aws_(.{0,20})?=?.[\'\"0-9a-zA-Z\/+]{40}'''
    tags = ["key", "AWS"]

[[rules]]
    description = "AWS MWS key"
    id = "aws-mws-key"
    regex = '''amzn\.mws\.[0-9a-f]{8}-[0-9a-f]{4}-[0-9a-f]{4}-[0-9a-f]{4}-[0-9a-f]{12}'''
    tags = ["key", "AWS", "MWS"]

[[rules]]
    description = "Facebook Secret Key"
    id = "facebook-secret-key"
    regex = '''(?i)(facebook|fb)(.{0,20})?(?-i)['\"][0-9a-f]{32}['\"]'''
    tags = ["key", "Facebook"]

[[rules]]
    description = "Facebook Client ID"
    id = "facebook-client-id"
    regex = '''(?i)(facebook|fb)(.{0,20})?['\"][0-9]{13,17}['\"]'''
    tags = ["key", "Facebook"]

[[rules]]
    description = "Twitter Secret Key"
    id = "twitter-secret-key"
    regex = '''(?i)twitter(.{0,20})?['\"][0-9a-z]{35,44}['\"]'''
    tags = ["key", "Twitter"]

[[rules]]
    description = "Twitter Client ID"
    id = "twitter-client-id"
    regex = '''(?i)twitter(.{0,20})?['\"][0-9a-z]{18,25}['\"]'''
    tags = ["client", "Twitter"]

[[rules]]
    description = "Github Personal Access Token"
    id = "github-pat"
    regex = '''ghp_[0-9a-zA-Z]{36}'''
    tags = ["key", "Github"]
[[rules]]
    description = "Github OAuth Access Token"
    id = "github-oauth"
    regex = '''gho_[0-9a-zA-Z]{36}'''
    tags = ["key", "Github"]
[[rules]]
    id = "github-app"
    description = "Github App Token"
    regex = '''(ghu|ghs)_[0-9a-zA-Z]{36}'''
    tags = ["key", "Github"]
[[rules]]
    id = "github-refresh"
    description = "Github Refresh Token"
    regex = '''ghr_[0-9a-zA-Z]{76}'''
    tags = ["key", "Github"]

[[rules]]
    id = "linkedin-client"
    description = "LinkedIn Client ID"
    regex = '''(?i)linkedin(.{0,20})?(?-i)[0-9a-z]{12}'''
    tags = ["client", "LinkedIn"]

[[rules]]
    id = "linkedin-secret"
    description = "LinkedIn Secret Key"
    regex = '''(?i)linkedin(.{0,20})?[0-9a-z]{16}'''
    tags = ["secret", "LinkedIn"]

[[rules]]
    id = "slack"
    description = "Slack"
    regex = '''xox[baprs]-([0-9a-zA-Z]{10,48})?'''
    tags = ["key", "Slack"]

[[rules]]
    id = "apkey"
    description = "Asymmetric Private Key"
    regex = '''-----BEGIN ((EC|PGP|DSA|RSA|OPENSSH) )?PRIVATE KEY( BLOCK)?-----'''
    tags = ["key", "AsymmetricPrivateKey"]

[[rules]]
    id = "google"
    description = "Google API key"
    regex = '''AIza[0-9A-Za-z\-_]{35}'''
    tags = ["key", "Google"]

[[rules]]
    id = "google"
    description = "Google (GCP) Service Account"
    regex = '''"type": "service_account"'''
    tags = ["key", "Google"]

[[rules]]
    id = "heroku"
    description = "Heroku API key"
    regex = '''(?i)heroku(.{0,20})?[0-9a-f]{8}-[0-9a-f]{4}-[0-9a-f]{4}-[0-9a-f]{12}'''
    tags = ["key", "Heroku"]

[[rules]]
    id = "mailchimp"
    description = "MailChimp API key"
    regex = '''(?i)(mailchimp|mc)(.{0,20})?[0-9a-f]{32}-us[0-9]{1,2}'''
    tags = ["key", "Mailchimp"]

[[rules]]
    id = "mailgun"
    description = "Mailgun API key"
    regex = '''((?i)(mailgun|mg)(.{0,20})?)?key-[0-9a-z]{32}'''
    tags = ["key", "Mailgun"]

[[rules]]
    id = "paypal"
    description = "PayPal Braintree access token"
    regex = '''access_token\$production\$[0-9a-z]{16}\$[0-9a-f]{32}'''
    tags = ["key", "Paypal"]

[[rules]]
    id = "piacatic"
    description = "Picatic API key"
    regex = '''sk_live_[0-9a-z]{32}'''
    tags = ["key", "Picatic"]

[[rules]]
    id = "sendgrid"
    description = "SendGrid API Key"
    regex = '''SG\.[\w_]{16,32}\.[\w_]{16,64}'''
    tags = ["key", "SendGrid"]

[[rules]]
<<<<<<< HEAD
    description = "Sidekiq Secret"
    id = "sidekiq-secret"
    regex = '''(?i)(?:BUNDLE_ENTERPRISE__CONTRIBSYS__COM|BUNDLE_GEMS__CONTRIBSYS__COM)(?:[0-9a-z\-_\t .]{0,20})(?:[\s|']|[\s|"]){0,3}(?:=|>|:=|\|\|:|<=|=>|:)(?:'|\"|\s|=|\x60){0,5}([a-f0-9]{8}:[a-f0-9]{8})(?:['|\"|\n|\r|\s|\x60|;]|$)'''
    secretGroup = 1
    keywords = [
        "bundle_enterprise__contribsys__com","bundle_gems__contribsys__com",
    ]

[[rules]]
    description = "Sidekiq Sensitive URL"
    id = "sidekiq-sensitive-url"
    regex  = '''(?i)\b(http(?:s??):\/\/)([a-f0-9]{8}:[a-f0-9]{8})@(?:gems.contribsys.com|enterprise.contribsys.com)(?:[\/|\#|\?|:]|$)'''
    secretGroup = 2
    keywords = [

    ]

[[rules]]
=======
    id = "slack-webhook"
>>>>>>> afc89f91
    description = "Slack Webhook"
    regex = '''https://hooks.slack.com/services/T[a-zA-Z0-9_]{8}/B[a-zA-Z0-9_]{8,12}/[a-zA-Z0-9_]{24}'''
    tags = ["key", "slack"]

[[rules]]
    id = "stripe"
    description = "Stripe API key"
    regex = '''(?i)stripe(.{0,20})?[sr]k_live_[0-9a-zA-Z]{24}'''
    tags = ["key", "Stripe"]

[[rules]]
    id = "square"
    description = "Square access token"
    regex = '''sq0atp-[0-9A-Za-z\-_]{22}'''
    tags = ["key", "square"]

[[rules]]
    id = "square-oauth"
    description = "Square OAuth secret"
    regex = '''sq0csp-[0-9A-Za-z\-_]{43}'''
    tags = ["key", "square"]

[[rules]]
    id = "twilio"
    description = "Twilio API key"
    regex = '''(?i)twilio(.{0,20})?SK[0-9a-f]{32}'''
    tags = ["key", "twilio"]

[[rules]]
    id = "dynatrace"
    description = "Dynatrace ttoken"
    regex = '''dt0[a-zA-Z]{1}[0-9]{2}\.[A-Z0-9]{24}\.[A-Z0-9]{64}'''
    tags = ["key", "Dynatrace"]

[[rules]]
    id = "shopify"
    description = "Shopify shared secret"
    regex = '''shpss_[a-fA-F0-9]{32}'''
    tags = ["key", "Shopify"]

[[rules]]
    id = "shopify-access"
    description = "Shopify access token"
    regex = '''shpat_[a-fA-F0-9]{32}'''
    tags = ["key", "Shopify"]

[[rules]]
    id = "shopify-custom"
    description = "Shopify custom app access token"
    regex = '''shpca_[a-fA-F0-9]{32}'''
    tags = ["key", "Shopify"]

[[rules]]
    id = "shopify-private"
    description = "Shopify private app access token"
    regex = '''shppa_[a-fA-F0-9]{32}'''
    tags = ["key", "Shopify"]

[[rules]]
    id = "pypi"
    description = "PyPI upload token"
    regex = '''pypi-AgEIcHlwaS5vcmc[A-Za-z0-9-_]{50,1000}'''
    tags = ["key", "pypi"]
<|MERGE_RESOLUTION|>--- conflicted
+++ resolved
@@ -137,7 +137,6 @@
     tags = ["key", "SendGrid"]
 
 [[rules]]
-<<<<<<< HEAD
     description = "Sidekiq Secret"
     id = "sidekiq-secret"
     regex = '''(?i)(?:BUNDLE_ENTERPRISE__CONTRIBSYS__COM|BUNDLE_GEMS__CONTRIBSYS__COM)(?:[0-9a-z\-_\t .]{0,20})(?:[\s|']|[\s|"]){0,3}(?:=|>|:=|\|\|:|<=|=>|:)(?:'|\"|\s|=|\x60){0,5}([a-f0-9]{8}:[a-f0-9]{8})(?:['|\"|\n|\r|\s|\x60|;]|$)'''
@@ -156,9 +155,7 @@
     ]
 
 [[rules]]
-=======
     id = "slack-webhook"
->>>>>>> afc89f91
     description = "Slack Webhook"
     regex = '''https://hooks.slack.com/services/T[a-zA-Z0-9_]{8}/B[a-zA-Z0-9_]{8,12}/[a-zA-Z0-9_]{24}'''
     tags = ["key", "slack"]
