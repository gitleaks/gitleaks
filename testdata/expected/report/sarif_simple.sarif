{
 "$schema": "https://schemastore.azurewebsites.net/schemas/json/sarif-2.1.0-rtm.5.json",
 "version": "2.1.0",
 "runs": [
  {
   "tool": {
    "driver": {
     "name": "gitleaks",
     "semanticVersion": "v8.0.0",
     "rules": [
      {
       "id": "aws-access-key",
       "name": "AWS Access Key",
       "shortDescription": {
        "text": "(A3T[A-Z0-9]|AKIA|AGPA|AIDA|AROA|AIPA|ANPA|ANVA|ASIA)[A-Z0-9]{16}"
       }
      },
      {
       "id": "aws-secret-key",
       "name": "AWS Secret Key",
       "shortDescription": {
        "text": "(?i)aws_(.{0,20})?=?.[\\'\\\"0-9a-zA-Z\\/+]{40}"
       }
      },
      {
       "id": "aws-mws-key",
       "name": "AWS MWS key",
       "shortDescription": {
        "text": "amzn\\.mws\\.[0-9a-f]{8}-[0-9a-f]{4}-[0-9a-f]{4}-[0-9a-f]{4}-[0-9a-f]{12}"
       }
      },
      {
       "id": "facebook-secret-key",
       "name": "Facebook Secret Key",
       "shortDescription": {
        "text": "(?i)(facebook|fb)(.{0,20})?(?-i)['\\\"][0-9a-f]{32}['\\\"]"
       }
      },
      {
       "id": "facebook-client-id",
       "name": "Facebook Client ID",
       "shortDescription": {
        "text": "(?i)(facebook|fb)(.{0,20})?['\\\"][0-9]{13,17}['\\\"]"
       }
      },
      {
       "id": "twitter-secret-key",
       "name": "Twitter Secret Key",
       "shortDescription": {
        "text": "(?i)twitter(.{0,20})?['\\\"][0-9a-z]{35,44}['\\\"]"
       }
      },
      {
       "id": "twitter-client-id",
       "name": "Twitter Client ID",
       "shortDescription": {
        "text": "(?i)twitter(.{0,20})?['\\\"][0-9a-z]{18,25}['\\\"]"
       }
      },
      {
       "id": "github-pat",
       "name": "Github Personal Access Token",
       "shortDescription": {
        "text": "ghp_[0-9a-zA-Z]{36}"
       }
      },
      {
       "id": "github-oauth",
       "name": "Github OAuth Access Token",
       "shortDescription": {
        "text": "gho_[0-9a-zA-Z]{36}"
       }
      },
      {
       "id": "github-app",
       "name": "Github App Token",
       "shortDescription": {
        "text": "(ghu|ghs)_[0-9a-zA-Z]{36}"
       }
      },
      {
       "id": "github-refresh",
       "name": "Github Refresh Token",
       "shortDescription": {
        "text": "ghr_[0-9a-zA-Z]{76}"
       }
      },
      {
       "id": "linkedin-client",
       "name": "LinkedIn Client ID",
       "shortDescription": {
        "text": "(?i)linkedin(.{0,20})?(?-i)[0-9a-z]{12}"
       }
      },
      {
       "id": "linkedin-secret",
       "name": "LinkedIn Secret Key",
       "shortDescription": {
        "text": "(?i)linkedin(.{0,20})?[0-9a-z]{16}"
       }
      },
      {
       "id": "slack",
       "name": "Slack",
       "shortDescription": {
        "text": "xox[baprs]-([0-9a-zA-Z]{10,48})?"
       }
      },
      {
       "id": "apkey",
       "name": "Asymmetric Private Key",
       "shortDescription": {
        "text": "-----BEGIN ((EC|PGP|DSA|RSA|OPENSSH) )?PRIVATE KEY( BLOCK)?-----"
       }
      },
      {
       "id": "google",
       "name": "Google (GCP) Service Account",
       "shortDescription": {
        "text": "\"type\": \"service_account\""
       }
      },
      {
       "id": "google",
       "name": "Google (GCP) Service Account",
       "shortDescription": {
        "text": "\"type\": \"service_account\""
       }
      },
      {
       "id": "heroku",
       "name": "Heroku API key",
       "shortDescription": {
        "text": "(?i)heroku(.{0,20})?[0-9a-f]{8}-[0-9a-f]{4}-[0-9a-f]{4}-[0-9a-f]{12}"
       }
      },
      {
       "id": "mailchimp",
       "name": "MailChimp API key",
       "shortDescription": {
        "text": "(?i)(mailchimp|mc)(.{0,20})?[0-9a-f]{32}-us[0-9]{1,2}"
       }
      },
      {
       "id": "mailgun",
       "name": "Mailgun API key",
       "shortDescription": {
        "text": "((?i)(mailgun|mg)(.{0,20})?)?key-[0-9a-z]{32}"
       }
      },
      {
       "id": "paypal",
       "name": "PayPal Braintree access token",
       "shortDescription": {
        "text": "access_token\\$production\\$[0-9a-z]{16}\\$[0-9a-f]{32}"
       }
      },
      {
       "id": "piacatic",
       "name": "Picatic API key",
       "shortDescription": {
        "text": "sk_live_[0-9a-z]{32}"
       }
      },
      {
       "id": "sendgrid",
       "name": "SendGrid API Key",
       "shortDescription": {
        "text": "SG\\.[\\w_]{16,32}\\.[\\w_]{16,64}"
       }
      },
      {
<<<<<<< HEAD
       "id": "sidekiq-secret",
       "name": "Sidekiq Secret",
       "shortDescription": {
        "text": "(?i)(?:BUNDLE_ENTERPRISE__CONTRIBSYS__COM|BUNDLE_GEMS__CONTRIBSYS__COM)(?:[0-9a-z\\-_\\t .]{0,20})(?:[\\s|']|[\\s|\"]){0,3}(?:=|\u003e|:=|\\|\\|:|\u003c=|=\u003e|:)(?:'|\\\"|\\s|=|\\x60){0,5}([a-f0-9]{8}:[a-f0-9]{8})(?:['|\\\"|\\n|\\r|\\s|\\x60|;]|$)"
       }
      },
      {
       "id": "sidekiq-sensitive-url",
       "name": "Sidekiq Sensitive URL",
       "shortDescription": {
        "text": "(?i)\\b(http(?:s??):\\/\\/)([a-f0-9]{8}:[a-f0-9]{8})@(?:gems.contribsys.com|enterprise.contribsys.com)(?:[\\/|\\#|\\?|:]|$)"
       }
      },
      {
       "id": "",
=======
       "id": "slack-webhook",
>>>>>>> afc89f91
       "name": "Slack Webhook",
       "shortDescription": {
        "text": "https://hooks.slack.com/services/T[a-zA-Z0-9_]{8}/B[a-zA-Z0-9_]{8,12}/[a-zA-Z0-9_]{24}"
       }
      },
      {
       "id": "stripe",
       "name": "Stripe API key",
       "shortDescription": {
        "text": "(?i)stripe(.{0,20})?[sr]k_live_[0-9a-zA-Z]{24}"
       }
      },
      {
       "id": "square",
       "name": "Square access token",
       "shortDescription": {
        "text": "sq0atp-[0-9A-Za-z\\-_]{22}"
       }
      },
      {
       "id": "square-oauth",
       "name": "Square OAuth secret",
       "shortDescription": {
        "text": "sq0csp-[0-9A-Za-z\\-_]{43}"
       }
      },
      {
       "id": "twilio",
       "name": "Twilio API key",
       "shortDescription": {
        "text": "(?i)twilio(.{0,20})?SK[0-9a-f]{32}"
       }
      },
      {
       "id": "dynatrace",
       "name": "Dynatrace ttoken",
       "shortDescription": {
        "text": "dt0[a-zA-Z]{1}[0-9]{2}\\.[A-Z0-9]{24}\\.[A-Z0-9]{64}"
       }
      },
      {
       "id": "shopify",
       "name": "Shopify shared secret",
       "shortDescription": {
        "text": "shpss_[a-fA-F0-9]{32}"
       }
      },
      {
       "id": "shopify-access",
       "name": "Shopify access token",
       "shortDescription": {
        "text": "shpat_[a-fA-F0-9]{32}"
       }
      },
      {
       "id": "shopify-custom",
       "name": "Shopify custom app access token",
       "shortDescription": {
        "text": "shpca_[a-fA-F0-9]{32}"
       }
      },
      {
       "id": "shopify-private",
       "name": "Shopify private app access token",
       "shortDescription": {
        "text": "shppa_[a-fA-F0-9]{32}"
       }
      },
      {
       "id": "pypi",
       "name": "PyPI upload token",
       "shortDescription": {
        "text": "pypi-AgEIcHlwaS5vcmc[A-Za-z0-9-_]{50,1000}"
       }
      }
     ]
    }
   },
   "results": [
    {
     "message": {
      "text": "test-rule has detected secret for file auth.py at commit 0000000000000000."
     },
     "ruleId": "test-rule",
     "locations": [
      {
       "physicalLocation": {
        "artifactLocation": {
         "uri": "auth.py"
        },
        "region": {
         "startLine": 1,
         "startColumn": 1,
         "endLine": 2,
         "endColumn": 2,
         "snippet": {
          "text": "a secret"
         }
        }
       }
      }
     ],
     "partialFingerprints": {
      "commitSha": "0000000000000000",
      "email": "johndoe@gmail.com",
      "author": "John Doe",
      "date": "10-19-2003",
      "commitMessage": "opps"
     }
    }
   ]
  }
 ]
}<|MERGE_RESOLUTION|>--- conflicted
+++ resolved
@@ -170,7 +170,6 @@
        }
       },
       {
-<<<<<<< HEAD
        "id": "sidekiq-secret",
        "name": "Sidekiq Secret",
        "shortDescription": {
@@ -186,9 +185,7 @@
       },
       {
        "id": "",
-=======
        "id": "slack-webhook",
->>>>>>> afc89f91
        "name": "Slack Webhook",
        "shortDescription": {
         "text": "https://hooks.slack.com/services/T[a-zA-Z0-9_]{8}/B[a-zA-Z0-9_]{8,12}/[a-zA-Z0-9_]{24}"
